# Secrets Management Cheatsheet

1. [Introduction](#1-Introduction)
2. [General Secrets Management](#2-General-Secrets-Management)
3. [Continuous Integration (CI) and Continuous Deployment (CD)](#3-Continuous-Integration-(CI)-and-Continuous-Deployment-(CD))
4. [Cloud Providers](#4-Cloud-Providers)
5. [Containers and Orchestration](#5-Containers-&-Orchestrators)
6. [Implementation](#6-Implementation)
7. [Encryption](#7-Encryption)
9. [Workflow in case of compromise](#9-Workflow-in-case-of-compromise)
11. [Secret detection](#10-Secret-detection)

## 1 Introduction

Secrets are being used everywhere nowadays, especially with the popularity of the DevOps movement. Application Programming Interface (API) keys, database credentials, Identity and Access Management (IAM) permissions, Secure Shell (SSH) keys, certificates, etc. Many organizations have them hard coded in plaintext within the source code, littered throughout configuration files and configuration management tools.

There is a growing need for organizations to centralize the storage, provisioning, auditing, rotation and management of secrets in order to control access to secrets and prevent them from leaking and compromising the organization. Most of the time, services share the same secrets that make identifying the source of compromise or leak very challenging.

This cheatsheet offers best practices and guidelines to help properly implement secrets management.

## 2 General Secrets Management

The following sections address the main concepts relating to secrets management.

### 2.1 High Availability

It is important to select a technology that is robust enough to reliably service traffic from:

- Users (e.g. SSH keys, root account passwords). In an incident response scenario users expect to be provisioned with credentials rapidly, so they can recover services that have gone offline. Having to wait for credentials could impact the responsiveness of the operations team.
- Applications (e.g. database credentials and API keys). If the service is not performant, it could degrade the availability of dependent applications or increase application startup times.

Within a large organization, such a service could receive a huge volume of requests.

### 2.2 Centralize and Standardize

Secrets used by your DevOps teams for your applications might be consumed differently, than secrets stored by your marketeers or your SRE team. When consumers and/or producers of a secret are not catered to their needs, you often find the secret badly maintained within the organization. Therefore, it is key that you standardize and centralize the secrets management solution. This can still mean that you centralize to multiple secret management solutions. For instance: your cloud native development teams choose to use the solution provided by the cloud provider, while your private cloud uses a third party solution, and everybody has an account for a selected password manager.
By making sure that the teams standardize the interaction with these different solutions, they remain maintainable and usable in the event of an incident.
Even when a company centralizes its secrets management to just one solution, you will still often have to secure the master secret of that secrets management solution in a secondary secrets management solution. For instance: a cloud provider its facilities can be used to store secrets, but then the root/master credentials of that cloud provider need to be stored somewhere else.

Standardization should at least include: secrets life cycle management, Authentication, Authorization, and Accounting of the secrets management solution, and life cycle management of the secrets management solution itself. Note that it should be immediately clear to an organization where a secret is used for and where to find it. The more places are used for secrets management, the more evident it is to have some documentation across the various secret management solutions to identify which solution is responsible for which (group of) of secrets.

### 2.3 Fine Grained Access-Control List (ACL)

The ability to configure access control on even the tiniest component of a system, such as an object in a data store, if required allows for granular access control. A secrets management solution should cater for this level of configuration.

### 2.4 Remove Human Interaction and Use Least Privilege

When users can actually read the secret in a secret management system and/or update it, it means that the secret can now leak through that user, as well as through the system he used to touch the secret.
Therefore, it is best that engineers do not have access to all secrets in the secrets management system.
Manually maintenance does not only increase the risk of leakage, it introduces the risk of human errors while maintaining the secret. Furthermore, it can become wasteful.
Therefore, it is better to limit or remove the human interaction with the actual secrets. This can be done in multiple ways:

- having a secrets pipeline which does large parts of the secret management (E.g. creation, rotation, etc.)
- Using dynamic secrets: these are generated for each request. When an application starts it could request it's database credentials, which when dynamically generated will be provided with new credentials for that session. Dynamic secrets should be used where possible to reduce the surface area of credential re-use. Should the application's database credentials be stolen, upon reboot they would be expired.
- Using automation to rotate static secrets by other services and applications.

### 2.5 Auditing

Auditing is an important role of secrets management due to the nature of the application. Auditing must be implemented in a secure way to be resilient against attempts to tamper with or delete the audit logs. At minimum the following should be audited:

- Who requested a secret and for what system and role.
- Whether the secret request was approved or rejected.
- When the secret was used and by whom/source.
- When the secret has expired.
- If any attempts to re-use expired secrets have been made.
- If there have been any authentication or authorization errors.
- When the secret was updated and by whom/what.
- Any administrative actions and possible user activity on the underlying supporting infrastructure stack.

It is important that all auditing is correctly timestamped, therefore, the secret management solution should have proper time sync protocols setup at its supporting infrastructure. The stack on which the solution runs, should be monitored for possible clock-skew and/or manual time adjustments.

### 2.6 Secret Lifecycle

Secrets follow a lifecycle. The stages of the lifecycle are as follows:

- Creation
- Rotation
- Revocation
- Expiration

#### 2.6.1 Creation

New secrets must be securely generated and cryptographically robust enough for their purpose. Secrets must have the minimum privileges assigned to them to enable their requested use/role.

Credentials should be transmitted in a secure way, such that ideally the password would not be transmitted along with the username when requesting user accounts. Instead, the password should be transmitted via secure channel (f.e. mutually authenticated connection) or a side-channel such as push notification, SMS, email. Refer to the [Multi-Factor Authentication Cheat Sheet](cheatsheets/Multifactor_Authentication_Cheat_Sheet) to learn about pros and cons of each channel.

Applications may not benefit from having multiple channels for communication and so credentials must be provisioned in a secure way.

See [the Open CRE project on secrets lookup](https://www.opencre.org/search/secret) for more technical recommendations on secret creation.

#### 2.6.2 Rotation

Secrets should be regularly rotated so that any stolen credentials will only work for a short period of time. This will also reduce the tendency for users to fall back to bad-habits such as re-using credentials.

Depending on a secret's function and what it protects, the lifetime could be from minutes (think end-to-end encrypted chats with forward secrecy) to years (think harware secrets).

#### 2.6.3 Revocation

When secrets are no longer required or potentially compromised they must be securely revoked in order to restrict access. With certificates such as TLS certificates this also involves certificate revocation.

#### 2.6.4 Expiration

Secrets should, where ever possible, always be created to expire after a defined time. This can either be an active expiration by the secret consuming system, or an expiration date set at the secrets management system, forcing supporting processes to be triggered resulting in a rotation of the secret.
Policies should be applied by the secrets management solution to ensure credentials are only made available for a limited time that is appropriate for the type of credential. Applications should verify that the secret is still active before trusting it.

### 2.7 Transport Layer Security (TLS) Everywhere

It goes without saying that no secrets should ever be transmitted via plaintext. There is no excuse in this day and age given the ubiquitous adoption of TLS to not use encryption to protect the secrets in transit.

Furthermore, secrets management solutions can be used to effectively provision TLS certificates.

### 2.8 Automate Key Rotation

Key rotation is a challenging process when implemented manually, and can lead to mistakes. It is therefore better to automate the rotation of keys or at least ensure that the process is sufficiently supported by IT.

Rotating some keys, like data encryption keys, might trigger fully or partially data re-encryption. Different strategies of rotating keys exist: gradual rotation; introducing new keys for Write operations, leaving old keys for Read operations; immediate rotation; rotation by schedule; etc.

### 2.9 Downtime, Break-glass, Backup and Restore

Consideration must be made for the possibility that a secrets management service could become unavailable. This could be due to various reasons, such as scheduled down-time for maintenance. In that case it could be impossible to retrieve the credentials required to restore the service if they were not previously acquired. This means that possible downtime windows need to be chosen carefully based on earlier metrics and/or audit-logs. You can best give short downtime to the system at a time when its secrets are often not updated and/or retrieved.

Next, the backup and restore procedures of the system should be regularly tested, and audited for their security. A few requirements regarding backup & restore. Ensure that:

- An automated backup procedure is in place and executed periodically; the frequency of the backup/snapshot should be based on the amount of secrets, and their lifecycle;
- Restore procedures are tested frequently, in order to guarantee that the backups are intact.
- Backups are encrypted on a secure storage with reduced access rights. The backup location should be monitored for (unauthorized) access and administrative actions.

Last, should the system become unavailable due to other reasons than normal maintenance, emergency break-glass processes should be implemented to restore the service. Emergency break-glass credentials therefore should be regularly backed up in a secure fashion in a secondary secrets management system, and tested routinely to verify they work.

### 2.10 Policies

Policies defining the minimum complexity requirements of passwords, as well as approved encryption algorithms are typically set at an organization-wide level and should consistently be enforced. The use of a centralised secrets management solution would help companies to enforce these policies.

Next to that, having an organization wide secrets management policy can help to enforce application of the best practices defined in this cheatsheet.

### 2.11 Metadata: prepare to move the secret

A secret management solution should provide the capability to store at least the following metadata about a secret:

- When it was created/consumed/archived/rotated/deleted
- By whom it was created (E.g. both the actual producer, and the engineer using the production method)
- By what it was created
- Who to contact when having trouble with the secret or having questions about it
- For what the secret is used (E.g. designated intended consumers and purpose of the secret)
- What type of secret it is (E.g. AES Key, HMAC key, RSA private key)
- When it needs to be rotated, if done manually

Note: if you don't store metadata about the secret, nor prepare to move, you will increase the probability of vendor lock-in.

## 3 Continuous Integration (CI) and Continuous Deployment (CD)

The process of building, testing and deploying changes generally requires access to many systems. Continuous Integration (CI) and Continuous Deployment (CD) tools typically store secrets themselves for providing configuration to the application or for during deployment. Alternatively, they interact heavily with the secrets management system. There are various best practices which can help smoothing out secret management in CI/CD, some of them will be dealt with in this section.

### 3.1 Hardening your CI/CD pipeline

Given that the CI/CD tooling heavily consume secrets, it is key that the pipeline cannot be easily hacked or misused by employees. Here are a few guidelines which can help you:

- Thread your CI/CD tooling as a production environment: harden it, patch it and ensure that the underlying infrastructure and services are hardened.
- Have Security Event Monitoring in place.
- Implement least-privilege access: developers do not need to be able to administrate projects, instead they only need to be able to execute required functions, such as setting up pipelines, running them, and working with code. Administrative tasks can easily be done by means of configuration-as-code in a separate repository which is used by the CI/CD system to update its configuration. This way there is no need for privileged roles which might have access to secrets.
- Make sure that pipelines their output does not leak secrets, nor that production pipelines can be debugged.
- Make sure that any runners and/or workers for a CI/CD system cannot be exec'ed into.
- Have proper authentication, authorization and accounting in place.
- Make sure that pipelines can only be created by means of an approved process, including MR/PR steps to make sure that a created pipeline is security-reviewed.

### 3.2 Where should a secret be?

There are various places at which you can store a secret in order to execute certain CI/CD actions:

- As part of your CI/CD tooling: a secret can be stored as a secret in [GitLab](https://docs.gitlab.com/charts/installation/secrets.html)/[GitHub](https://docs.github.com/en/actions/security-guides/encrypted-secrets)/[jenkins](https://www.jenkins.io/doc/developer/security/secrets/). This is not the same as committing it to code.
- As part of our secrets-management system: here you can store a secret in a secrets management system, such as facilities provided by a cloud provider ([AWS Secret Manager](https://aws.amazon.com/secrets-manager/), [Azure Key Vault](https://azure.microsoft.com/nl-nl/services/key-vault/)), or other third party facilities ([Hashicorp Vault](https://www.vaultproject.io/), [Keeper](https://www.keepersecurity.com/), [Confidant](https://lyft.github.io/confidant/)). In this case, the CI/CD pipeline tooling requires credentials to connect to these secret management systems in order to have secrets in place.

Another alternative here, is using the CI/CD pipeline to leverage the Encryption as a Service from the secrets management systems to do the encryption of a secret. The CI/CD tooling can then commit the secret encrypted to Git, which can then be fetched by the consuming service at deployment and decrypted again. See section 3.6 for more details.

Note: not all secrets are required to be at the CI/CD pipeline to get to the actual deployment. Instead, make sure that the services which are deployed, will take care of part of their secrets management at their own lifecycle (E.g. deployment, runtime and destruction).

#### 3.2.1 As part of your CI/CD tooling

When secrets are part of your CI/CD tooling (E.g. GitHub secrets, GitLab repository secrets, ENV Vars/Var Groups in Microsoft Azure DevOps, Secrets, et cetera), it means that the secret is exposed to your CI/CD jobs when these are executed.
Very often, these secrets are configurable/viewable by people who have authorization to do so (e.g. a maintainer in GitHub, a project owner in GitLab, an admin in Jenkins, etc.). Which together lines up for the following best practices:

- No "big secret": make sure that there are no long-term / high blast-radius / high value secrets as part of your CI/CD tooling; make sure that every secret is not the same for different purposes (e.g. never have one password for all administrative users).
- IST/SOLL: have a clear overview of which users are able to view/alter the secrets. This often means that maintainers of a GitLab/GitHub project can see its secrets.
- Reduce the amount of people that can do administrative tasks on the project in order to expose the secrets to less people.
- Log & Alert: Assemble all the logs from the CI/CD tooling and have rules in place to detect secret extraction, or misuse, whether through accessing them by means of a web-interface, or dumping them while double base64 encoding and/or encrypting them with openssl.
- Rotation: Make sure secrets stored here are timely rotated.
- Forking should not leak: Validate that a fork of the repository and/or copy of the job definition does not copy the secret as well.
- Document: Make sure you document which secrets are stored as part of your CI/CD tooling and why, so that these can be migrated easily when required.

#### 3.2.2 Storing it in a secrets management system

Secrets can be stored in a secrets management solution. This can be a solution offered by your (cloud) infrastructure provider, such as [AWS Secrets Manager](https://aws.amazon.com/secrets-manager/) [Google Secrets Manager](https://cloud.google.com/secret-manager) [Azure KeyVault](https://azure.microsoft.com/nl-nl/services/key-vault/), which are described in section 4 of this cheatsheet. Another option is a dedicated secrets management system, such as [Hashicorp Vault](https://www.vaultproject.io/), [Keeper](https://www.keepersecurity.com/), [Confidant](https://lyft.github.io/confidant/), [Cyberark Vault](https://www.cyberark.com/). Here are a few do's and don'ts from the CI/CD interaction with these systems. Make sure thatthe following is taken care of:

- Rotation/Temporaility: credentials used by the CI/CD tooling to authenticate against the secret management system are rotated frequently and expire after a job is completed.
- Scope of authorization: credentials used by the CI/CD tooling (e.g. roles, users, etc.) are scoped e.g. only authorized to those secrets and services of the secret management system which are required for the CI/CD tooling to execute its job.
- Attribution of the caller: credentials used by the CI/CD tooling still hold attribution of the one calling/orchestrating the call towards the secrets management solution, so that any calls made by the CI/CD tooling can be attributed to a person/service that requested the actions of the CI/CD tooling. If this is not possible by means of default configuraiton of the secrets manager, make sure that you have a correlation setup in terms of request-parameters.
- All of the above: Still follow those do's and don'ts listed in section 3.2.1: log & alert, take care of forking, etc.
<<<<<<< HEAD
- Backup: secrets to product-critical operations should be backed up in a separate storage (f.e. cold storage), especially encryption keys.
- TODO: WHAT AM I MISSING HERE?
=======
>>>>>>> 27be6678

#### 3.2.3 Not touched by CI/CD at all

Secrets do not necessarilty need to be brought to a consumer of the secret by a CI/CD pipeline. It is even better when the secret is actually retrieved by the consumer of the secret. In that case, the CI/CD pipeline still needs to instruct the orchestrating system (e.g. [Kubernetes](https://kubernetes.io/)) that it needs to schedule a certain service with a given service account with which the consumer can then retrieve the actual required secret. This means that the CI/CD tooling still has credentials towards the orchestrating platform, but no longer has access to the secrets themselves. The do's and don'ts regarding these type of credentials are similar to the ones described in section 3.2.2.

### 3.3 Authentication and Authorization of CI/CD Tooling

CI/CD tooling should have designegated service accounts, which can only operate in the scope of the actual needed secrets and/or orchestration of the consumers of a secret. Next to that, a ci/cd pipeline its run should be easily attributable to the one who has defined the job and/or triggered it in order to detect who has tried to exfiltrate secrets and/or manipulate them. This means that, when certificate based auth is used, the actual caller of the pipeline its identity should be part of the used certificate. If a token is used to authenticate towards the mentioned systems, make sure that the principal requesting these actions is set as well (E.g. the user or the creator of the job).

Verify on a periodically basis whether this is (still) the case for your system, so that logging, attribution of, and security alerting on suspicious actions can be done effectively.

### 3.4 Logging and Accounting

CI/CD tooling can be used in various ways to extract secrets by an attacker: from using administrative interfaces, to job creation which exfiltrates the secret using double base64 encoding or encryption. Therefore, you should log every action which happens at a CI/CD tool. Security alerting rules should be defined at every non-standard manipulation of the pipeline tool and its administrative interface, in order to be able to monitor secret usage.
Logs should be at least queryable for 90 days and stored for a longer period of time on cold storage, as it might take security teams time to understand how a secret can be exfiltrated and/or manipulated with the CI/CD tooling.

### 3.5 Rotation vs Dynamic Creation

CI/CD tooling can be used to rotate secrets or instruct other components to do the rotation of the secret. For instance, the CI/CD tool can request a secrets management system, or anoter application to do the actual rotation of the secret by replacing the actual value by a new one. Alternatively, the CI/CD tool or another component could setup a dynamic secret: a secret required for a consumer to use for as long as it lives, after which the secret is invalidated when the consumer no longer lives. This reduces possible leakage of a secret, and allows for easy detection of misuse: after all if a the secret is used anywhere else than from the IP of the consumer: then the secret is misused.

### 3.6 Pipeline Created Secrets

The pipeline tooling can be used to generate secrets and either offer them directly to the service which is deployed by the tooling, or provision the secret to a secrets management solution. alternatively the secret can be stored encrypted in git, so that the secret and its metadata is as close to the developer daily place of work as possible. This does require that developers cannot decrypt the secrets themselves, and that every consumer of a secret has its own encrypted variant of the secret. For instance: the secret should then be different per DTAP environment, and be encrypted with a different key. For each environment, only the designated consumer at that environment should be able to decrypt the specific secret. That way, a secret does not leak cross-environment and can still be easily stored next to the code.
Consumers of a secret could now decrypt the secret using a side-car, as described in section 5.2, where instead of retrieving the secrets, the consumer would leverage the side-car to do decryption of the secret.

When a pipeline itself creates a secret, make sure that the scripts and/or binaries involved of the creation adhere to best practices for secret generation (e.g. secure-randomness, proper length of secret creation, etc.) and that the secret is created based on well defined metadata which is stored somewhere in Git or somewhere else.

## 4 Cloud Providers

For cloud providers, there are at least four important topics to touch upon:

- Designated secret storage/management solutions. Which service(s) do you use?
- Envelope & client-side encryption
- Identity and access management: decreasing the blast radius
- API quotas or service limits

(WIP by @bendehaan)

### 4.1 Services to Use

In any environment, it is best to use a designated secret management solution. Most cloud providers have at least one service that offers secret management. Of course, it's also possible to run your a different secret management solution (e.g. HashiCorp Vault) on compute resources within the cloud, but we'll consider cloud provider service offerings in this section.

Sometimes it's possible to automatically rotate your secret, either via a service provided by your cloud provider or a (custom-built) function. Generally the cloud provider's solution is preferred since the barrier of entry and risk of misconfiguration are lower. If you use a custom solution, ensure the role the function uses to do its rotation can only be assumed by said function.

#### 4.1.1 AWS

For AWS, the recommended solution is [AWS secret manager](https://docs.aws.amazon.com/secretsmanager/latest/userguide/intro.html).

Permissions are granted at the secret level. Check out the [Secrets Manager best practices](https://docs.aws.amazon.com/secretsmanager/latest/userguide/best-practices.html) for more information.

It is also possible to use the [Systems Manager Parameter store](https://docs.aws.amazon.com/systems-manager/latest/userguide/systems-manager-parameter-store.html), which is cheaper, but that has a few downsides:

- you'll need to make sure you've specified encryption yourself (secrets manager does that by default)
- it offers fewer auto-rotation capabilities (you will likely need to build a custom function)
- it doesn't support cross-account access
- it doesn't support cross-region replication
- there are fewer [security hub controls](https://docs.aws.amazon.com/securityhub/latest/userguide/securityhub-standards-fsbp-controls.html) available

#### 4.1.2 GCP

For GCP, the recommended service is [Secret Manager](https://cloud.google.com/secret-manager/docs).

Permissions are granted at the secret level.

Check out the [Secret Manager best practices](https://cloud.google.com/secret-manager/docs/best-practices) for more information.

#### 4.1.3 Azure

For Azure, the recommended service is [Key Vault](https://docs.microsoft.com/en-us/azure/key-vault/).

Contrary to other clouds, permisssions are granted at the _**Key Vault**_ level. This means secrets for separate workloads and separate sensitivity levels should be in separated Key Vaults accordingly.

Check out the [Key Vault best practices](https://docs.microsoft.com/en-us/azure/key-vault/general/best-practices) for more information.

### 4.2 Envelope & client-side encryption

There are various considereations when it comes to secrets management in the cloud. Two we want to deal with here, is how the secret is encrypted and how the keys for that encryption can be managed in the cloud.

#### 4.2.1 Client-side encryption versus server-side encryption

Server-side encryption of secrets ensures that the cloud-provider takes care of the encryption of the secret at storage. This means that the secret is safeguarded against compromise while being at rest. This often does not require any additional work, other than selecting the key to encrypt it with (See section 4.2.2). However: when the secret is submitted to another service to consume the secret, it will no longer be encrypted, as it is decrypted before submission to the intended service or human user where it sould be shared with.

Client-side encryption of secrets ensures that the secret remains encrypted until you actively decrypt it. This means it is encrypted at rest and while it arrives at the intended consumer, until it is decrypted. This does mean that you need to have a proper cryptosystem to cater for this. Think about mechanisms such as PGP using a safe configuration and other more scalable and relatively easy to use systems. Client-side encryption can provide an end2end encryption of the secret: from producer till consumer.

#### 4.2.2 Bring Your Own Key versus Cloud Provider Key

When you encrypt a secret at rest, the question is: with which key do you want to do this? The less trust you have with the cloudprovider, the more you will have to manage the key yourself.

Often, you can either encrypt a secret with a key management at the secrets management service, or use a key management solution within the cloudprovider to encrypt the secret with.

TODO: CONTINUE HERE ON CMK/DATA KEY SCHEMES AND CLOUDHSM USAGE!

Customer master key -> data key

BYOK vs. Cloud provider key

### 4.3 Identity and Access Management (IAM)

Applies to both cloud and on-premise. IAM control plane of cloud.

Leverage temporality (roles, service account impersonation, etc)

Permission scope

Azure Key Vault example

Multiple roads lead to Rome: competing ways to grant access to a secret

### 4.4 API limits

- (D)DoS-ing yourself
- Data key caching

## 5 Containers & Orchestrators

There are various ways how containers can be enriched with secrets: at container build time (not recommended) and during orchestratrion/deployment.

### 5.1 Injection of Secrets (file, in-memory)

Ther are 3 ways to get secrets to an app inside a docker container

- Environment variables: We can provide secrets directly as the part of the docker container configuration. Note that secrets itself should never be hardcoded by means of docker ENV or docker ARG commands, as these can easily leak with the container definitions. See the Docker challenges at [WrongSecrets](https://github.com/commjoen/wrongsecrets) as well. Instead let an orchestrator overwrite the environment variable with the actual secret and make sure that this is not hardcoded by itself.
- Mounted volumes (file): In this method we keep our secrets within a particular config/secret file and mount that file to our instance as a mounted volume. Make sure that these mounts are mounted in by the orchestrator and never build in at container build time, as this will leak the secret with the contianer definition, instead: make sure that the orchestrator mounts in the volume when required.
- Fetch from secret store (in-memory): A sidecar app/container fetches the secrets it need directly from a secret manager service without having to deal with docker config. This solution allows you to use dynamically constructed secrets without worrying about the secrets being viewable from the file system or from checking the docker container's env variables.

### 5.2 Short Lived Side-car Containers

To inject secret within a container one could create short lived side-car containers that fethces secret from some remote end point and then store them on a shared volume which is also mounted to the original container. The original container can now use the secrets from mounted volume benefit of using this approach is that we don't need to integrate any third party tool or code to get secrets. Once the secret are fethced the side car container dies and that's why they are called short lived. Example of one such service is Vault Agent Sidecar Injector. The Vault Agent Injector alters pod specifications to include Vault Agent containers that render Vault secrets to a shared memory volume using Vault Agent Templates. By rendering secrets to a shared volume, containers within the pod can consume Vault secrets without being Vault aware.

### 5.3 Internal vs External Access

Secrets should only be exposed to internal communication mechanisms between the container and the deployment representation (E.g. a Kunbernetes Pod), it should never be exposed through external access mechanisms which are shared among deployments and/or orchestrators (e.g. a shared volume).

When secrets are stored by the orchestrator (e.g. Kubernetes Secrets), make sure that the storage backend of the orchestrator is encrypted and keys mare managed well.

## 6 Implementation Guidance

In this section we slightly touch upon the implementation of various concepts. Note that for the actual implementation it is better to always refer to the documentation of the secrets managing system of your choice as this will be better up to date than any secodnary document such as this cheatsheet.

### 6.1 Key Material Management Policies

Key material management is discussed in the [Key management Secret CheatSheet](cheatsheets/Key_Management_Cheat_Sheet)

### 6.2 Dynamic vs Static Use Cases

We see the following usecases for dynamic secrets, amongst others:

- short living secrets (E.g. credentials and/or API keys) for a secondary service that expres the intent for connecting the primary service (e.g. consumer) to the service.
- short lived integrity and encryption controls for guarding and securing in memory processes and runtime communication processes. Think of encryption keys which only need to live for a single session or a single deployment lifetime.
- short lived credentials which are required to build a stack during the deployment of a service for interacting with the deployers and supporting infrastructure.

Note that these dynamic secrets often need to be created at the service/technology stack to which we need to connect. In order to create these type of dynamic secrets, we often need long term static secrets so that we can actually create the dynamic secrets themselves. Other static use cases:

- key materials that need to live longer than a single deployment due to the nature of their usage in the interaction with other instances of the same service (e.g. storage encryption keys, TLS PKI keys)
- key materials and/or credentials to connect to services which do not support creating temporal roles and/or credentials.

### 6.3 Ensure limitations are in Place

Secrets should never be retrievable by everyone and everything. Always make sure that you put limits in place:

- Do you have the oppertunities to create access policies: make sure that there are policies in place to limit the amount of entitites that can read or write at the secret. At the same time: make sure that the policies are written in such a way that they can easily be extended and are not to complicated to use.
- Is there no way to reduce access to certain secrets within a secrets management solution? Consider separating the production and development secrets from each other by having separate secret management solutions and then reduce access to the production secrets management solution.

### 6.4 Security Event Monitoring is Key

Always monitor who/what, from which IP, and with what methodology is accessing the secret. There are various patterns where you need to look out for, such as, but not limitted to:

- Monitor who accesses the secret at the secret management system: is this normal behavior? So if the CI/CD credentials are used to access the secret management solution from a different IP than where the CI/CD system is running: provide a security alert and assume the secret compromised.
- Monitor at the actual service requiring the secret (if possible) whether the user of the secret is actually coming from an expected IP, with expected user agent. If not: alert and assume the secret compromised.

### 6.5 Ease of Use

Ensure that the secrets managemnet solution is easy to use, as you do not want people to work around it or use it not effictively due to complexity. This requires:

- an easy onboarding of new secrets and removal of invalidated secrets.
- an easy integration with the existing software: it should be easy to integrate applications as consumers of the secret management system. For instance: there should be an SDK available and/or a simple sidecar container in order to communicate with the secret management system so that existing software does not need heavy modification. Examples of this can be found in the AWS, Google and Azure SDKs which allows an application to interact with the secrets management solution of the cloud directly. Similar examples can be found with the Hashicorp Vault software integrations, as well as the Vault Agent Sidecar Injector.
- a clear understandig at the organization of why secrets management is important, and which processes need to be followed if it comes to handling secrets.

## 7 Encryption

Secrets Management goes hand in hand with encryption. After all: the secrets should be stored encrypted somewhere to protect their confidentiality and Integrity.

### 7.1 Encryption Types to Use

There are various encryption types to use when it comes to securing a secret, as long as they provide sufficient security, including sufficient resistance against quantum computing based attacks. Given that this is a moving field, it is best to take a look at sources as [keylength.com](https://www.keylength.com/en/4/), which enumerate up to date recommendations on the usage of encryption types and keylengths for existing standards, as well as the [OWASP Cryptographic Storage CheatSheet](https://cheatsheetseries.owasp.org/cheatsheets/Cryptographic_Storage_Cheat_Sheet.html).
Note that post-quantum cryptography approaches are still in development at this time of writing. For this it is best to keep an ey eon [Nist Post Quantum Cryptography Standardization Page](https://csrc.nist.gov/projects/post-quantum-cryptography/post-quantum-cryptography-standardization), which explains which future algorithms might be recommended in a post-quantum computing stage.

Please note that in all cases we need to preferably select an algortihm which provides encyrption and confidentity at the same time, such as AES-256 using GCM [(Gallois Counter Mode)](https://en.wikipedia.org/wiki/Galois/Counter_Mode). Or a mixture of ChaCha20 and Poly1305 according to the best practices in the field.

### 7.2 Convergent Encryption

[Convergent Encryption](https://en.wikipedia.org/wiki/Convergent_encryption) ensures that a given plaintext and its key results in the same ciphertext. This can help in order to detect possible reuse of secrets as this will result in the same ciphertext.
The challenge with enabling convergent encryption, is that it allows for attackers which can use the system to generate a set of cryptographic strings which might end up in the same secret, which allows the attacker to derive the plain text secret. This risk can be mitigated to make sure that the convergent cryptosystem in use has sufficient resource challenges during encryption given the algorihtm and key in use. Another factor that can help reducing the risk is by ensuring that a secret needs to be of sufficient length, further hampering the possible guess-iteration time required.

### 7.3 Where to store the Encryption Keys?

Keys should never be stored next to the secrets they encrypt. Start by consulting the [OWASP Key
Magagement Cheatsheet](https://cheatsheetseries.owasp.org/cheatsheets/Key_Management_Cheat_Sheet.html) on where or how to store the encryption and possible HMAC keys.

### 7.4 Encryption as a Service (EaaS)

EaaS is a model in which users subscribe to a cloud-based encryption service without having to install encryption in their own systems. By using Encryption as a service we get following benefits:

- Data can be encrypted at rest
- Data is secured in Transit (TLS)
- Key handling and cryptographic implementations is taken care by Encryption Service, not by developers
- More services could be added to interact with the sensitive data

## 9 Workflow in Case of Compromise

(by @thatsjet)

### 9.1 Process

## 11 Secret detection

(by @thatsjet)

- Many native integrations possible (Cloud platforms, CI/CD tooling, application libraries, container orchestrators)
- Secret lifecycle (rotation, deletion, lifespan)
- Key material management (keys to kingdom)
- Open source? (Depending on security posture)
- Encryption (at rest, in transit)
- Access control (fine grained)
- Performance
- Audit logs
- Scalable (enterprise)
- Manageable operations (upgrading, recovery)
- Agnostic
- Support for many secrets backends: database, certificates, ssh keys, cloud providers, key/value, etc
- Dynamic secrets
- Encryption as a service
- Fine grained policies (mfa requirements)
- Extensibility
- Documentation

## 12 Related Cheatsheets & further reading

- [Key Management Cheat Sheet](https://cheatsheetseries.owasp.org/cheatsheets/Key_Management_Cheat_Sheet.html)
- [Logging Cheat Sheet](https://cheatsheetseries.owasp.org/cheatsheets/Logging_Cheat_Sheet.html)
- [Password Storage Cheat Sheet](https://cheatsheetseries.owasp.org/cheatsheets/Password_Storage_Cheat_Sheet.html)
- [Cryptographic Storage Cheat Sheet](https://cheatsheetseries.owasp.org/cheatsheets/Cryptographic_Storage_Cheat_Sheet.html)
- [OWASP WrongSecrets project](https://github.com/commjoen/wrongsecrets/)
- [Blog: 10 Pointers on Secrets Management](https://xebia.com/blog/secure-deployment-10-pointers-on-secrets-management/)
- [Blog: From build to run: pointers on secure deployment](https://xebia.com/from-build-to-run-pointers-on-secure-deployment/)
<<<<<<< HEAD
- [NIST SP 800-57 Recommendation for Key Management](https://csrc.nist.gov/publications/detail/sp/800-57-part-1/rev-5/final)
=======
- [Listing of possible secret management tooling](https://gist.github.com/maxvt/bb49a6c7243163b8120625fc8ae3f3cd)
- [Github listing on secrets detection tools](https://github.com/topics/secrets-detection)
- [OpenCRE References to secrets](https://www.opencre.org/search/secret)
>>>>>>> 27be6678
<|MERGE_RESOLUTION|>--- conflicted
+++ resolved
@@ -195,11 +195,7 @@
 - Scope of authorization: credentials used by the CI/CD tooling (e.g. roles, users, etc.) are scoped e.g. only authorized to those secrets and services of the secret management system which are required for the CI/CD tooling to execute its job.
 - Attribution of the caller: credentials used by the CI/CD tooling still hold attribution of the one calling/orchestrating the call towards the secrets management solution, so that any calls made by the CI/CD tooling can be attributed to a person/service that requested the actions of the CI/CD tooling. If this is not possible by means of default configuraiton of the secrets manager, make sure that you have a correlation setup in terms of request-parameters.
 - All of the above: Still follow those do's and don'ts listed in section 3.2.1: log & alert, take care of forking, etc.
-<<<<<<< HEAD
 - Backup: secrets to product-critical operations should be backed up in a separate storage (f.e. cold storage), especially encryption keys.
-- TODO: WHAT AM I MISSING HERE?
-=======
->>>>>>> 27be6678
 
 #### 3.2.3 Not touched by CI/CD at all
 
@@ -445,10 +441,7 @@
 - [OWASP WrongSecrets project](https://github.com/commjoen/wrongsecrets/)
 - [Blog: 10 Pointers on Secrets Management](https://xebia.com/blog/secure-deployment-10-pointers-on-secrets-management/)
 - [Blog: From build to run: pointers on secure deployment](https://xebia.com/from-build-to-run-pointers-on-secure-deployment/)
-<<<<<<< HEAD
-- [NIST SP 800-57 Recommendation for Key Management](https://csrc.nist.gov/publications/detail/sp/800-57-part-1/rev-5/final)
-=======
 - [Listing of possible secret management tooling](https://gist.github.com/maxvt/bb49a6c7243163b8120625fc8ae3f3cd)
 - [Github listing on secrets detection tools](https://github.com/topics/secrets-detection)
 - [OpenCRE References to secrets](https://www.opencre.org/search/secret)
->>>>>>> 27be6678
+- [NIST SP 800-57 Recommendation for Key Management](https://csrc.nist.gov/publications/detail/sp/800-57-part-1/rev-5/final)