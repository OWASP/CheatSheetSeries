--- conflicted
+++ resolved
@@ -1,310 +1,250 @@
-# Microservices based Security Arch Doc Cheat Sheet
-
-## Introduction
-
-The microservice architecture is being increasingly used for designing and implementing application systems in both cloud-based and on-premise infrastructures. There are many security challenges need to be addressed in the application design and implementation phases. In order to address some security challenges it is necessity to collect security-specific information on application architecture.
-The goal of this article is to provide a concrete proposal of approach to collect microservice-based architecture information to securing application.
-
-## Context
-
-During securing applications based on microservices architecture, security architects/engineers usually face with the following questions (mostly referenced in the [OWASP Application Security Verification Standard Project](https://github.com/OWASP/ASVS) under the section [V1 "Architecture, Design and Threat Modeling Requirements"](https://github.com/OWASP/ASVS/blob/master/4.0/en/0x10-V1-Architecture.md#v1-architecture-design-and-threat-modeling-requirements)):
-
-1. Threat modeling and enforcement of the principle of least privilege:
-    - What scopes or API keys does microservice minimally need to access other microservice APIs?
-    - What grants does microservice minimally need to access database or message queue?
-2. Data leakage analysis:
-    - What storages or message queues do contain sensitive data?
-    - Does microservice read/write date from/to specific database or message queue?
-    - What microservices are invoked by dedicated microservice? What data is passed between microservices?
-3. Attack surface analysis:
-    - What microservices endpoints need to be tested during security testing?
-
-In most cases, existing application architecture documentation is not suitable to answer those questions. Next sections propose what architecture security-specific information can be collected to answer the questions above.
-
-## Objective
-
-The objectives of the cheat sheet are to explain what architecture security-specific information can be collected to answer the questions above and provide concrete proposal of approach to collect microservice-based architecture information to securing application.
-
-## Proposition
-
-### Collect information on the building blocks
-
-#### Identify and describe application-functionality services
-
-Application-functionality services implement one or several business process or functionality (e.g., storing customer details, storing and displaying product catalog). Collect information on the parameters listed below related to each application-functionality service.
-
-| Parameter name | Description |
-| :--- | :--- |
-| Service name (ID) | Unique service name or ID
-| Short description | Short description of business process or functionality implemented by the microservice
-| Link to source code repository | Specify a link to service source code repository
-| Development Team | Specify development team which develops the microservice
-| API definition | If microservice exposes external interface specify a link to the interface description (e.g., OpenAPI specification). It is advisable to define used security scheme, e.g. define scopes or API keys needed to invoke dedicated endpoint (e.g., [see](https://swagger.io/docs/specification/authentication/)).
-| The microservice architecture description | Specify a link to the microservice architecture diagram, description (if available)|
-| Link to runbook | Specify a link to the microservice runbook |
-
-#### Identify and describe infrastructure services
-
-Infrastructure services including remote services may implement authentication, authorization, service registration and discovery, security monitoring, logging etc. Collect information on the parameters listed below related to each infrastructure service.
-
-| Parameter name | Description |
-| :--- | :--- |
-|Service name (ID) | Unique service name or ID
-|Short description | Short description of functionality implemented by the service (e.g., authentication, authorization, service registration and discovery, logging, security monitoring, API gateway).
-|Link to source code repository | Specify a link to service source code repository (if applicable)
-|Link to the service documentation | Specify a link to the service documentation that includes service API definition, operational guidance/runbook, etc.
-
-#### Identify and describe data storages
-
-Collect information on the parameters listed below related to each data storage.
-
-| Parameter name | Description |
-| :--- | :--- |
-|Storage name (ID) | Unique storage name or ID
-|Software type | Specify software that implements the data storage (e.g., PostgreSQL, Redis, Apache Cassandra).
-
-#### Identify and describe message queues
-
-Messaging systems (e.g., RabbitMQ or Apache Kafka) are used to implement asynchronous microservices communication mechanism. Collect information on the parameters listed below related to each message queue.
-
-| Parameter name | Description |
-| :--- | :--- |
-|Message queue (ID) | Unique message queue name or ID
-|Software type | Specify software that implements the message queue (e.g., RabbitMQ, Apache Kafka).
-
-#### Identify and describe data assets
-
-Identify and describe data assets that processed by system microservices/services. It is advisable firstly to identify assets, which are valuable from a security perspective (e.g., "User information", "Payment"). Collect information on the parameters listed below related to each asset.
-
-| Parameter name | Description |
-| :--- | :--- |
-| Asset name (ID) | Unique asset name or ID
-| Protection level | Specify asset protection level (e.g., PII, confidential)
-| Additional info | Add clarifying information
-
-### Collect information on relations between building blocks
-
-#### Identify "service-to-storage" relations
-
-Collect information on the parameters listed below related to each "service-to-storage" relation.
-
-| Parameter name | Description |
-| :--- | :--- |
-| Service name (ID) | Specify service name (ID) defined above
-| Storage name (ID) | Specify storage name (ID) defined above
-| Access type | Specify access type, e.g. "Read" or "Read/Write"
-
-#### Identify "service-to-service" synchronous communications
-
-Collect information on the parameters listed below related to each "service-to-service" synchronous communication.
-
-| Parameter name | Description |
-| :--- | :--- |
-| Caller service name (ID) | Specify caller service name (ID) defined above
-| Called service name (ID) | Specify called service name (ID) defined above
-| Protocol/framework used| Specify protocol/framework used for communication, e.g. HTTP (REST, SOAP), Apache Thrift, gRPC
-| Short description | Shortly describe the purpose of communication (requests for query of information or request/commands for a state-changing business function) and data passed between services (if possible, in therms of assets defined above)
-
-#### Identify "service-to-service" asynchronous communications
-
-Collect information on the parameters listed below related to each "service-to-service" asynchronous communication.
-
-| Parameter name | Description |
-| :--- | :--- |
-| Publisher service name (ID) | Specify publisher service name (ID) defined above
-| Subscriber service name (ID) | Specify subscriber service name (ID) defined above
-| Message queue (ID) | Specify message queue (ID) defined above
-| Short description | Shortly describe the purpose of communication (receiving of information or commands for a state-changing business function) and data passed between services (if possible, in therms of assets defined above)
-
-#### Identify "asset-to-storage" relations
-
-Collect information on the parameters listed below related to each "asset-to-storage" relation.
-
-| Parameter name | Description |
-| :--- | :--- |
-| Asset name (ID) | Asset name (ID) defined above
-| Storage name (ID) | Specify storage name (ID) defined above
-| Storage type | Specify storage type for the asset, e.g. "golden source" or "cache"
-
-### Create a graphical presentation of application architecture
-
-It is advisable to create graphical presentation of application architecture (building blocks and relations defined above) in form of services call graph or data flow diagram. In order to do that one can use special software tools (e.g. Enterprise Architect) or [DOT language](https://en.wikipedia.org/wiki/DOT_%28graph_description_language%29). See example of using DOT language [here](https://gist.github.com/vladgolubev/80c5523336ddec3859c0e90d9a070882).
-
-### Use collected information in secure software development practices
-
-Collected information may be useful for doing application security practices, e.g. during defining security requirements, threat modeling or security testing. Sections below contains examples of activities related to securing application architecture (as well as its mapping to OWASP projects) and tips for their implementation using information collected above.
-
-#### Attack surface analysis
-
-##### Implementation tips
-
-To enumerate microservices endpoints that need to be tested during security testing and analyzed during threat modeling analyze data collected under the following sections:
-<<<<<<< HEAD
-- Identify and describe application-functionality services (parameter "API definition")
-- Identify and describe infrastructure services (parameter "Link to the service documentation")
-=======
->>>>>>> 8654056a
-
-- Identify and describe application-functionality services (parameter "API definition")
-- Identify and describe infrastructure services (parameter "Link to the service documentation")
-
-##### Mapping to OWASP projects
-
-- [OWASP ASVS, V1 "Architecture, Design and Threat Modeling Requirements", #1.1.2](https://github.com/OWASP/ASVS/blob/master/4.0/en/0x10-V1-Architecture.md#v1-architecture-design-and-threat-modeling-requirements)
-- [OWASP Attack Surface Analysis Cheat Sheet](https://github.com/OWASP/CheatSheetSeries/blob/master/cheatsheets/Attack_Surface_Analysis_Cheat_Sheet.md)
-
-#### Data leakage analysis
-
-##### Implementation tips
-
-<<<<<<< HEAD
-To analyze possible data leakage analyze data collected under the following sections: 
-- Identify and describe data assets
-- Identify "service-to-storage" relations
-- Identify "service-to-service" synchronous communications
-- Identify "service-to-service" asynchronous communications
-- Identify "asset-to-storage" relations
-=======
-To analyze possible data leakage analyze data collected under the following sections:
->>>>>>> 8654056a
-
-- Identify and describe data assets
-- Identify "service-to-storage" relations
-- Identify "service-to-service" synchronous communications
-- Identify "service-to-service" asynchronous communications
-- Identify "asset-to-storage" relations
-
-<<<<<<< HEAD
-- [OWASP ASVS, V1 "Architecture, Design and Threat Modeling Requirements", #1.1.2](https://github.com/OWASP/ASVS/blob/master/4.0/en/0x10-V1-Architecture.md#v1-architecture-design-and-threat-modeling-requirements)
-- [OWASP Top 10-2017 A3-Sensitive Data Exposure](https://owasp.org/www-project-top-ten/OWASP_Top_Ten_2017/Top_10-2017_A3-Sensitive_Data_Exposure)
-=======
-##### Mapping to OWASP projects
->>>>>>> 8654056a
-
-- [OWASP ASVS, V1 "Architecture, Design and Threat Modeling Requirements", #1.1.2](https://github.com/OWASP/ASVS/blob/master/4.0/en/0x10-V1-Architecture.md#v1-architecture-design-and-threat-modeling-requirements)
-- [OWASP Top 10-2017 A3-Sensitive Data Exposure](https://owasp.org/www-project-top-ten/OWASP_Top_Ten_2017/Top_10-2017_A3-Sensitive_Data_Exposure)
-
-#### Application's trust boundaries, components, and significant data flows justification
-
-##### Implementation tips
-
-To verify documentation and justification of all the application's trust boundaries, components, and significant data flows analyze data collected under the following sections:
-<<<<<<< HEAD
-- Identify and describe application-functionality services
-- Identify and describe infrastructure services
-- Identify and describe data storages
-- Identify and describe message queues 
-- Identify "service-to-storage" relations 
-- Identify "service-to-service" synchronous communications
-- Identify "service-to-service" asynchronous communications
-=======
->>>>>>> 8654056a
-
-- Identify and describe application-functionality services
-- Identify and describe infrastructure services
-- Identify and describe data storages
-- Identify and describe message queues
-- Identify "service-to-storage" relations
-- Identify "service-to-service" synchronous communications
-- Identify "service-to-service" asynchronous communications
-
-##### Mapping to OWASP projects
-
-- [OWASP ASVS, V1 "Architecture, Design and Threat Modeling Requirements", #1.1.4](https://github.com/OWASP/ASVS/blob/master/4.0/en/0x10-V1-Architecture.md#v1-architecture-design-and-threat-modeling-requirements)
-
-#### Analysis of the application's high-level architecture
-
-##### Implementation tips
-
-To verify definition and security analysis of the application's high-level architecture and all connected remote services analyze data collected under the following sections:
-<<<<<<< HEAD
-- Identify and describe application-functionality services
-- Identify and describe infrastructure services
-- Identify and describe data storages
-- Identify and describe message queues
-=======
->>>>>>> 8654056a
-
-- Identify and describe application-functionality services
-- Identify and describe infrastructure services
-- Identify and describe data storages
-- Identify and describe message queues
-
-<<<<<<< HEAD
-- [OWASP ASVS, V1 "Architecture, Design and Threat Modeling Requirements", #1.1.5](https://github.com/OWASP/ASVS/blob/master/4.0/en/0x10-V1-Architecture.md#v1-architecture-design-and-threat-modeling-requirements)
-=======
-##### Mapping to OWASP projects
->>>>>>> 8654056a
-
-- [OWASP ASVS, V1 "Architecture, Design and Threat Modeling Requirements", #1.1.5](https://github.com/OWASP/ASVS/blob/master/4.0/en/0x10-V1-Architecture.md#v1-architecture-design-and-threat-modeling-requirements)
-
-#### Implementation of centralized security controls verification
-
-##### Implementation tips
-
-To verify implementation of centralized, simple (economy of design), vetted, secure, and reusable security controls to avoid duplicate, missing, ineffective, or insecure controls analyze data collected under the section "Identify and describe infrastructure services".
-
-##### Mapping to OWASP projects
-
-- [OWASP ASVS, V1 "Architecture, Design and Threat Modeling Requirements", #1.1.6](https://github.com/OWASP/ASVS/blob/master/4.0/en/0x10-V1-Architecture.md#v1-architecture-design-and-threat-modeling-requirements)
-
-#### Enforcement of the principle of least privilege
-
-##### Implementation tips
-
-To define minimally needed microservice permissions analyze data collected under the following sections:
-<<<<<<< HEAD
-- Identify and describe application-functionality services (parameter "API definition")
-- Identify "service-to-storage" relations
-- Identify "service-to-service" synchronous communications 
-- Identify "service-to-service" asynchronous communications
-=======
->>>>>>> 8654056a
-
-- Identify and describe application-functionality services (parameter "API definition")
-- Identify "service-to-storage" relations
-- Identify "service-to-service" synchronous communications
-- Identify "service-to-service" asynchronous communications
-
-##### Mapping to OWASP projects
-
-- [OWASP ASVS, V1 "Architecture, Design and Threat Modeling Requirements", #1.4.3](https://github.com/OWASP/ASVS/blob/master/4.0/en/0x10-V1-Architecture.md#v1-architecture-design-and-threat-modeling-requirements)
-
-#### Sensitive data identification and classification
-
-##### Implementation tips
-
-To verify that all sensitive data is identified and classified into protection levels analyze data collected under the following sections:
-<<<<<<< HEAD
-- Identify and describe data assets
-- Identify "asset-to-storage" relations
-=======
->>>>>>> 8654056a
-
-- Identify and describe data assets
-- Identify "asset-to-storage" relations
-
-##### Mapping to OWASP projects
-
-- [OWASP ASVS, V1 "Architecture, Design and Threat Modeling Requirements", #1.8.1](https://github.com/OWASP/ASVS/blob/master/4.0/en/0x10-V1-Architecture.md#v1-architecture-design-and-threat-modeling-requirements)
-
-<<<<<<< HEAD
-- [OWASP ASVS, V1 "Architecture, Design and Threat Modeling Requirements", #1.8.1](https://github.com/OWASP/ASVS/blob/master/4.0/en/0x10-V1-Architecture.md#v1-architecture-design-and-threat-modeling-requirements)
-=======
-#### Application components business/security functions verification
->>>>>>> 8654056a
-
-##### Implementation tips
-
-To verify the definition and documentation of all application components in terms of the business or security functions they provide analyze data collected under the following sections (parameter "Short description"):
-
-<<<<<<< HEAD
-To verify the definition and documentation of all application components in terms of the business or security functions they provide analyze data collected under the following sections (parameter "Short description"): 
-=======
->>>>>>> 8654056a
-- Identify and describe application-functionality services
-- Identify and describe infrastructure services
-
-##### Mapping to OWASP projects
-
-- [OWASP ASVS, V1 "Architecture, Design and Threat Modeling Requirements", #1.11.1](https://github.com/OWASP/ASVS/blob/master/4.0/en/0x10-V1-Architecture.md#v1-architecture-design-and-threat-modeling-requirements)
+# Microservices based Security Arch Doc Cheat Sheet
+
+## Introduction
+
+The microservice architecture is being increasingly used for designing and implementing application systems in both cloud-based and on-premise infrastructures. There are many security challenges need to be addressed in the application design and implementation phases. In order to address some security challenges it is necessity to collect security-specific information on application architecture.
+The goal of this article is to provide a concrete proposal of approach to collect microservice-based architecture information to securing application.
+
+## Context
+
+During securing applications based on microservices architecture, security architects/engineers usually face with the following questions (mostly referenced in the [OWASP Application Security Verification Standard Project](https://github.com/OWASP/ASVS) under the section [V1 "Architecture, Design and Threat Modeling Requirements"](https://github.com/OWASP/ASVS/blob/master/4.0/en/0x10-V1-Architecture.md#v1-architecture-design-and-threat-modeling-requirements)):
+
+1. Threat modeling and enforcement of the principle of least privilege:
+    - What scopes or API keys does microservice minimally need to access other microservice APIs?
+    - What grants does microservice minimally need to access database or message queue?
+2. Data leakage analysis:
+    - What storages or message queues do contain sensitive data?
+    - Does microservice read/write date from/to specific database or message queue?
+    - What microservices are invoked by dedicated microservice? What data is passed between microservices?
+3. Attack surface analysis:
+    - What microservices endpoints need to be tested during security testing?
+
+In most cases, existing application architecture documentation is not suitable to answer those questions. Next sections propose what architecture security-specific information can be collected to answer the questions above.
+
+## Objective
+
+The objectives of the cheat sheet are to explain what architecture security-specific information can be collected to answer the questions above and provide concrete proposal of approach to collect microservice-based architecture information to securing application.
+
+## Proposition
+
+### Collect information on the building blocks
+
+#### Identify and describe application-functionality services
+
+Application-functionality services implement one or several business process or functionality (e.g., storing customer details, storing and displaying product catalog). Collect information on the parameters listed below related to each application-functionality service.
+
+| Parameter name | Description |
+| :--- | :--- |
+| Service name (ID) | Unique service name or ID
+| Short description | Short description of business process or functionality implemented by the microservice
+| Link to source code repository | Specify a link to service source code repository
+| Development Team | Specify development team which develops the microservice
+| API definition | If microservice exposes external interface specify a link to the interface description (e.g., OpenAPI specification). It is advisable to define used security scheme, e.g. define scopes or API keys needed to invoke dedicated endpoint (e.g., [see](https://swagger.io/docs/specification/authentication/)).
+| The microservice architecture description | Specify a link to the microservice architecture diagram, description (if available)|
+| Link to runbook | Specify a link to the microservice runbook |
+
+#### Identify and describe infrastructure services
+
+Infrastructure services including remote services may implement authentication, authorization, service registration and discovery, security monitoring, logging etc. Collect information on the parameters listed below related to each infrastructure service.
+
+| Parameter name | Description |
+| :--- | :--- |
+|Service name (ID) | Unique service name or ID
+|Short description | Short description of functionality implemented by the service (e.g., authentication, authorization, service registration and discovery, logging, security monitoring, API gateway).
+|Link to source code repository | Specify a link to service source code repository (if applicable)
+|Link to the service documentation | Specify a link to the service documentation that includes service API definition, operational guidance/runbook, etc.
+
+#### Identify and describe data storages
+
+Collect information on the parameters listed below related to each data storage.
+
+| Parameter name | Description |
+| :--- | :--- |
+|Storage name (ID) | Unique storage name or ID
+|Software type | Specify software that implements the data storage (e.g., PostgreSQL, Redis, Apache Cassandra).
+
+#### Identify and describe message queues
+
+Messaging systems (e.g., RabbitMQ or Apache Kafka) are used to implement asynchronous microservices communication mechanism. Collect information on the parameters listed below related to each message queue.
+
+| Parameter name | Description |
+| :--- | :--- |
+|Message queue (ID) | Unique message queue name or ID
+|Software type | Specify software that implements the message queue (e.g., RabbitMQ, Apache Kafka).
+
+#### Identify and describe data assets
+
+Identify and describe data assets that processed by system microservices/services. It is advisable firstly to identify assets, which are valuable from a security perspective (e.g., "User information", "Payment"). Collect information on the parameters listed below related to each asset.
+
+| Parameter name | Description |
+| :--- | :--- |
+| Asset name (ID) | Unique asset name or ID
+| Protection level | Specify asset protection level (e.g., PII, confidential)
+| Additional info | Add clarifying information
+
+### Collect information on relations between building blocks
+
+#### Identify "service-to-storage" relations
+
+Collect information on the parameters listed below related to each "service-to-storage" relation.
+
+| Parameter name | Description |
+| :--- | :--- |
+| Service name (ID) | Specify service name (ID) defined above
+| Storage name (ID) | Specify storage name (ID) defined above
+| Access type | Specify access type, e.g. "Read" or "Read/Write"
+
+#### Identify "service-to-service" synchronous communications
+
+Collect information on the parameters listed below related to each "service-to-service" synchronous communication.
+
+| Parameter name | Description |
+| :--- | :--- |
+| Caller service name (ID) | Specify caller service name (ID) defined above
+| Called service name (ID) | Specify called service name (ID) defined above
+| Protocol/framework used| Specify protocol/framework used for communication, e.g. HTTP (REST, SOAP), Apache Thrift, gRPC
+| Short description | Shortly describe the purpose of communication (requests for query of information or request/commands for a state-changing business function) and data passed between services (if possible, in therms of assets defined above)
+
+#### Identify "service-to-service" asynchronous communications
+
+Collect information on the parameters listed below related to each "service-to-service" asynchronous communication.
+
+| Parameter name | Description |
+| :--- | :--- |
+| Publisher service name (ID) | Specify publisher service name (ID) defined above
+| Subscriber service name (ID) | Specify subscriber service name (ID) defined above
+| Message queue (ID) | Specify message queue (ID) defined above
+| Short description | Shortly describe the purpose of communication (receiving of information or commands for a state-changing business function) and data passed between services (if possible, in therms of assets defined above)
+
+#### Identify "asset-to-storage" relations
+
+Collect information on the parameters listed below related to each "asset-to-storage" relation.
+
+| Parameter name | Description |
+| :--- | :--- |
+| Asset name (ID) | Asset name (ID) defined above
+| Storage name (ID) | Specify storage name (ID) defined above
+| Storage type | Specify storage type for the asset, e.g. "golden source" or "cache"
+
+### Create a graphical presentation of application architecture
+
+It is advisable to create graphical presentation of application architecture (building blocks and relations defined above) in form of services call graph or data flow diagram. In order to do that one can use special software tools (e.g. Enterprise Architect) or [DOT language](https://en.wikipedia.org/wiki/DOT_%28graph_description_language%29). See example of using DOT language [here](https://gist.github.com/vladgolubev/80c5523336ddec3859c0e90d9a070882).
+
+### Use collected information in secure software development practices
+
+Collected information may be useful for doing application security practices, e.g. during defining security requirements, threat modeling or security testing. Sections below contains examples of activities related to securing application architecture (as well as its mapping to OWASP projects) and tips for their implementation using information collected above.
+
+#### Attack surface analysis
+
+##### Implementation tips
+
+To enumerate microservices endpoints that need to be tested during security testing and analyzed during threat modeling analyze data collected under the following sections:
+
+- Identify and describe application-functionality services (parameter "API definition")
+- Identify and describe infrastructure services (parameter "Link to the service documentation")
+
+##### Mapping to OWASP projects
+
+- [OWASP ASVS, V1 "Architecture, Design and Threat Modeling Requirements", #1.1.2](https://github.com/OWASP/ASVS/blob/master/4.0/en/0x10-V1-Architecture.md#v1-architecture-design-and-threat-modeling-requirements)
+- [OWASP Attack Surface Analysis Cheat Sheet](https://github.com/OWASP/CheatSheetSeries/blob/master/cheatsheets/Attack_Surface_Analysis_Cheat_Sheet.md)
+
+#### Data leakage analysis
+
+##### Implementation tips
+
+To analyze possible data leakage analyze data collected under the following sections:
+
+- Identify and describe data assets
+- Identify "service-to-storage" relations
+- Identify "service-to-service" synchronous communications
+- Identify "service-to-service" asynchronous communications
+- Identify "asset-to-storage" relations
+
+##### Mapping to OWASP projects
+
+- [OWASP ASVS, V1 "Architecture, Design and Threat Modeling Requirements", #1.1.2](https://github.com/OWASP/ASVS/blob/master/4.0/en/0x10-V1-Architecture.md#v1-architecture-design-and-threat-modeling-requirements)
+- [OWASP Top 10-2017 A3-Sensitive Data Exposure](https://owasp.org/www-project-top-ten/OWASP_Top_Ten_2017/Top_10-2017_A3-Sensitive_Data_Exposure)
+
+#### Application's trust boundaries, components, and significant data flows justification
+
+##### Implementation tips
+
+To verify documentation and justification of all the application's trust boundaries, components, and significant data flows analyze data collected under the following sections:
+
+- Identify and describe application-functionality services
+- Identify and describe infrastructure services
+- Identify and describe data storages
+- Identify and describe message queues
+- Identify "service-to-storage" relations
+- Identify "service-to-service" synchronous communications
+- Identify "service-to-service" asynchronous communications
+
+##### Mapping to OWASP projects
+
+- [OWASP ASVS, V1 "Architecture, Design and Threat Modeling Requirements", #1.1.4](https://github.com/OWASP/ASVS/blob/master/4.0/en/0x10-V1-Architecture.md#v1-architecture-design-and-threat-modeling-requirements)
+
+#### Analysis of the application's high-level architecture
+
+##### Implementation tips
+
+To verify definition and security analysis of the application's high-level architecture and all connected remote services analyze data collected under the following sections:
+
+- Identify and describe application-functionality services
+- Identify and describe infrastructure services
+- Identify and describe data storages
+- Identify and describe message queues
+
+##### Mapping to OWASP projects
+
+- [OWASP ASVS, V1 "Architecture, Design and Threat Modeling Requirements", #1.1.5](https://github.com/OWASP/ASVS/blob/master/4.0/en/0x10-V1-Architecture.md#v1-architecture-design-and-threat-modeling-requirements)
+
+#### Implementation of centralized security controls verification
+
+##### Implementation tips
+
+To verify implementation of centralized, simple (economy of design), vetted, secure, and reusable security controls to avoid duplicate, missing, ineffective, or insecure controls analyze data collected under the section "Identify and describe infrastructure services".
+
+##### Mapping to OWASP projects
+
+- [OWASP ASVS, V1 "Architecture, Design and Threat Modeling Requirements", #1.1.6](https://github.com/OWASP/ASVS/blob/master/4.0/en/0x10-V1-Architecture.md#v1-architecture-design-and-threat-modeling-requirements)
+
+#### Enforcement of the principle of least privilege
+
+##### Implementation tips
+
+To define minimally needed microservice permissions analyze data collected under the following sections:
+
+- Identify and describe application-functionality services (parameter "API definition")
+- Identify "service-to-storage" relations
+- Identify "service-to-service" synchronous communications
+- Identify "service-to-service" asynchronous communications
+
+##### Mapping to OWASP projects
+
+- [OWASP ASVS, V1 "Architecture, Design and Threat Modeling Requirements", #1.4.3](https://github.com/OWASP/ASVS/blob/master/4.0/en/0x10-V1-Architecture.md#v1-architecture-design-and-threat-modeling-requirements)
+
+#### Sensitive data identification and classification
+
+##### Implementation tips
+
+To verify that all sensitive data is identified and classified into protection levels analyze data collected under the following sections:
+
+- Identify and describe data assets
+- Identify "asset-to-storage" relations
+
+##### Mapping to OWASP projects
+
+- [OWASP ASVS, V1 "Architecture, Design and Threat Modeling Requirements", #1.8.1](https://github.com/OWASP/ASVS/blob/master/4.0/en/0x10-V1-Architecture.md#v1-architecture-design-and-threat-modeling-requirements)
+
+#### Application components business/security functions verification
+
+##### Implementation tips
+
+To verify the definition and documentation of all application components in terms of the business or security functions they provide analyze data collected under the following sections (parameter "Short description"):
+
+- Identify and describe application-functionality services
+- Identify and describe infrastructure services
+
+##### Mapping to OWASP projects
+
+- [OWASP ASVS, V1 "Architecture, Design and Threat Modeling Requirements", #1.11.1](https://github.com/OWASP/ASVS/blob/master/4.0/en/0x10-V1-Architecture.md#v1-architecture-design-and-threat-modeling-requirements)