--- conflicted
+++ resolved
@@ -543,11 +543,7 @@
 
 ### How to Prevent
 
-<<<<<<< HEAD
 The simplest way to prevent this attack is to ensure that the secret used to sign the JWTs is strong and unique, in order to make it harder for an attacker to crack. As this secret would never need to be typed by a human, it should be at least 64 characters, and generated using a [secure source of randomness](Cryptographic_Storage_Cheat_Sheet.md#secure-random-number-generation).
-=======
-The simplest way to prevent this attack is to ensure that the secret used to sign the JWTs is strong and unique, in order to make it harder for an attacker to crack. As this secret would never need to be typed by a human, it should be at least 64 characters and generated using a [secure source of randomness](Cryptographic_Storage_Cheat_Sheet.md#rule---use-cryptographically-secure-pseudo-random-number-generators-csprng).
->>>>>>> bca35f91
 
 Alternatively, consider the use of tokens that are signed with RSA rather than using an HMAC and secret key.
 
