# Introduction

Error handling is a part of the overwall security of an application. Except in movies, an attack always begin by a **Reconnaissance** phase in which the attacker will try to gather as many technical information (often *name* and *version* properties) as possible about the target like for example the application server, the technologies, the frameworks, the libraries...

So, if errors are not well handled then it can highly facilitate the work for an attacker into this initial phase that is very important for the rest of the whole attack.

The following [link](http://blog.cipher.com/the-6-primary-phases-of-penetration-testing) provide an example of description of the differents phases of an attack.

# Context

Issues at error handling level can reveal many information about the target and can be also used to identify injection point into the target's features.

Below is an example of disclosure of technologies stack, here Struts2 and Tomcat version, via an exception rendered to the user:

```text
HTTP Status 500 - For input string: "null"

type Exception report

message For input string: "null"

description The server encountered an internal error that prevented it from fulfilling this request.

exception

java.lang.NumberFormatException: For input string: "null"
    java.lang.NumberFormatException.forInputString(NumberFormatException.java:65)
    java.lang.Integer.parseInt(Integer.java:492)
    java.lang.Integer.parseInt(Integer.java:527)
    sun.reflect.NativeMethodAccessorImpl.invoke0(Native Method)
    sun.reflect.NativeMethodAccessorImpl.invoke(NativeMethodAccessorImpl.java:57)
    sun.reflect.DelegatingMethodAccessorImpl.invoke(DelegatingMethodAccessorImpl.java:43)
    java.lang.reflect.Method.invoke(Method.java:606)
    com.opensymphony.xwork2.DefaultActionInvocation.invokeAction(DefaultActionInvocation.java:450)
    com.opensymphony.xwork2.DefaultActionInvocation.invokeActionOnly(DefaultActionInvocation.java:289)
    com.opensymphony.xwork2.DefaultActionInvocation.invoke(DefaultActionInvocation.java:252)
    org.apache.struts2.interceptor.debugging.DebuggingInterceptor.intercept(DebuggingInterceptor.java:256)
    com.opensymphony.xwork2.DefaultActionInvocation.invoke(DefaultActionInvocation.java:246)
    ...

note: The full stack trace of the root cause is available in the Apache Tomcat/7.0.56 logs.
```

Below is an example of disclosure of SQL query error, along the site installation path, that is useful to identify injection point:

```text
Warning: odbc_fetch_array() expects parameter 1 to be resource, boolean given 
in D:\app\index_new.php on line 188
```    

The [OWASP Testing Guide](https://www.owasp.org/index.php/Testing_Information_Gathering) provide differents technics to obtains technical informations from an application.

# Objective

The article show how to configure a global error handler at configuration level when possible otherwise at code level, in differents technologies, in order to ensure that if an unexpected error occur then a generic response is returned by the application but the error is traced on server side for investigation.

The following schema show the target approach:

![Overview](../assets/Error_Handling_Cheat_Sheet_Overview.png)

As most of the recent application topology are *API based*, we assume in this article that the backend expose only a REST API and do not contains any user interface content.

About the error logging operation itself, the [logging cheat sheet](Logging_Cheat_Sheet.md) should be used, this article will focus on the error handling part.

# Proposition

For each technology, a setup will be proposed with configuration and code snippet.

## Java classic web application

For this kind of application, a global error handler can be configured at **web.xml** deployment descriptor level.

We propose here a configuration that can be used from Servlet specification *version 2.5* and above.

With this configuration, any unexpected error will cause a redirection to the page **error.jsp** in which the error will be traced and a generic response will be returned.

Configuration of the redirection into the **web.xml** file:

``` xml
<?xml version="1.0" encoding="UTF-8"?>
<web-app xmlns:xsi="http://www.w3.org/2001/XMLSchema-instance" ns="http://java.sun.com/xml/ns/javaee" 
xsi:schemaLocation="http://java.sun.com/xml/ns/javaee http://java.sun.com/xml/ns/javaee/web-app_3_0.xsd" 
version="3.0">
...
    <error-page>
        <exception-type>java.lang.Exception</exception-type>
        <location>/error.jsp</location>
    </error-page>
...
</web-app>
```

Content of the **error.jsp** file:

``` java
<%@ page language="java" isErrorPage="true" contentType="application/json; charset=UTF-8" 
    pageEncoding="UTF-8"%>
<%
String errorMessage = exception.getMessage();
//Log the exception via the content of the implicit variable named "exception"
//...
//We build a generic response with a JSON format because we are in a REST API app context
//We also add an HTTP response header to indicate to the client app that the response is an error
response.setHeader("X-ERROR", "true");
response.setStatus(200);
%>
{"message":"An error occur, please retry"}
```

## Java SpringMVC/SpringBoot web application

With [SpringMVC](https://docs.spring.io/spring/docs/current/spring-framework-reference/web.html) or [SpringBoot](http://spring.io/projects/spring-boot), you can define a global error handler by simply implementing this kind of class into your project.

We indicate to the handler, via the annotation [@ExceptionHandler](https://docs.spring.io/spring-framework/docs/current/javadoc-api/org/springframework/web/bind/annotation/ExceptionHandler.html), to act when any exception extending the class *java.lang.Exception* is throwed by the application.

``` java
import net.minidev.json.JSONObject;
import org.springframework.http.HttpHeaders;
import org.springframework.http.HttpStatus;
import org.springframework.http.MediaType;
import org.springframework.http.ResponseEntity;
import org.springframework.web.bind.annotation.ControllerAdvice;
import org.springframework.web.bind.annotation.ExceptionHandler;
import org.springframework.web.context.request.WebRequest;

/**
 * Global error handler in charge of returning a generic response in case of unexpected error situation.
 */
@ControllerAdvice
public class RestResponseEntityExceptionHandler {

    @ExceptionHandler(value = {Exception.class})
    public ResponseEntity<Object> handleGlobalError(RuntimeException exception, WebRequest request) {
        //Log the exception via the content of the parameter named "exception"
        //...
        //We build a generic response with a JSON format because we are in a REST API app context
        //We also add an HTTP response header to indicate to the client app that the response is an error
        HttpHeaders responseHeaders = new HttpHeaders();
        responseHeaders.setContentType(MediaType.APPLICATION_JSON);
        responseHeaders.set("X-ERROR", "true");
        JSONObject responseBody = new JSONObject();
        responseBody.put("message", "An error occur, please retry");
        ResponseEntity<JSONObject> response = new ResponseEntity<>(responseBody, responseHeaders, 
                                                                   HttpStatus.OK);
        return (ResponseEntity) response;
    }
}
```

References:

- [Exception handling with Spring](http://www.baeldung.com/exception-handling-for-rest-with-spring)
- [Exception handling with SpringBoot](https://www.toptal.com/java/spring-boot-rest-api-error-handling)

## ASP NET Core web application

With [ASP.NET Core](https://docs.microsoft.com/en-us/aspnet/core/?view=aspnetcore-2.2), you can define a global error handler by indicating that the exception handler is a dedicated API Controller.

Content of the API Controller dedicated to the error handling:

``` csharp
using Microsoft.AspNetCore.Authorization;
using Microsoft.AspNetCore.Diagnostics;
using Microsoft.AspNetCore.Mvc;
using System;
using System.Collections.Generic;
using System.Net;

namespace MyProject.Controllers
{
    /// <summary>
    /// API Controller used to intercept and handle all unexpected exception
    /// </summary>
    [Route("api/[controller]")]
    [ApiController]
    [AllowAnonymous]
    public class ErrorController : ControllerBase
    {
        /// <summary>
        /// Action that will be invoked for any call to this Controller in order to handle the current error
        /// </summary>
        /// <returns>A generic error formatted as JSON because we are in a REST API app context</returns>
        [HttpGet]
        [HttpPost]
        [HttpHead]
        [HttpDelete]
        [HttpPut]
        [HttpOptions]
        [HttpPatch]
        public JsonResult Handle()
        {
            //Get the exception that has implied the call to this controller
            Exception exception = HttpContext.Features.Get<IExceptionHandlerFeature>()?.Error;
            //Log the exception via the content of the variable named "exception" if it is not NULL
            //...
            //We build a generic response with a JSON format because we are in a REST API app context
            //We also add an HTTP response header to indicate to the client app that the response 
            //is an error
            var responseBody = new Dictionary<String, String>{{
                "message", "An error occur, please retry"
            }};
            JsonResult response = new JsonResult(responseBody);
            response.StatusCode = (int)HttpStatusCode.OK;
            Request.HttpContext.Response.Headers.Remove("X-ERROR");
            Request.HttpContext.Response.Headers.Add("X-ERROR", "true");
            return response;
        }
    }
}
```

Definition in the application **Startup.cs** file of the mapping of the exception handler to the dedicated error handling API controller:

``` csharp
using Microsoft.AspNetCore.Builder;
using Microsoft.AspNetCore.Hosting;
using Microsoft.AspNetCore.Mvc;
using Microsoft.Extensions.Configuration;
using Microsoft.Extensions.DependencyInjection;

namespace MyProject
{
    public class Startup
    {
...
        public void Configure(IApplicationBuilder app, IHostingEnvironment env)
        {
            //First we configure the error handler middleware!
            //We enable the global error handler in others environments than DEV 
            //because debug page are useful during implementation
            if (env.IsDevelopment())
            {
                app.UseDeveloperExceptionPage();
            }
            else
            {
                //Our global handler is defined on "/api/error" URL so we indicate to the 
                //exception handler to call this API controller
                //on any unexpected exception raised by the application
                app.UseExceptionHandler("/api/error");
            }

            //We configure others middlewares, remember that the declaration order is important...
            app.UseMvc();
            //...
        }
    }
}
```

References:

- [Exception handling with ASP.Net Core](https://docs.microsoft.com/en-us/aspnet/core/fundamentals/error-handling?view=aspnetcore-2.1)

## ASP NET Web API web application

With [ASP.NET Web API](https://www.asp.net/web-api) (from the standard .NET framework and not from the .NET Core framework), you can define and register handlers in order to trace and handle any error that occurs in the application.

Definition of the handler for the tracing of the error details:

``` csharp
using System;
using System.Web.Http.ExceptionHandling;

namespace MyProject.Security
{
    /// <summary>
    /// Global logger used to trace any error that occurs at application wide level
    /// </summary>
    public class GlobalErrorLogger : ExceptionLogger
    {
        /// <summary>
        /// Method in charge of the management of the error from a tracing point of view
        /// </summary>
        /// <param name="context">Context containing the error details</param>
        public override void Log(ExceptionLoggerContext context)
        {
            //Get the exception
            Exception exception = context.Exception;
            //Log the exception via the content of the variable named "exception" if it is not NULL
            //...
        }
    }
}
```

Definition of the handler for the management of the error in order to return a generic response:

``` csharp
using Newtonsoft.Json;
using System;
using System.Collections.Generic;
using System.Net;
using System.Net.Http;
using System.Text;
using System.Threading;
using System.Threading.Tasks;
using System.Web.Http;
using System.Web.Http.ExceptionHandling;

namespace MyProject.Security
{
    /// <summary>
    /// Global handler used to handle any error that occurs at application wide level
    /// </summary>
    public class GlobalErrorHandler : ExceptionHandler
    {
        /// <summary>
        /// Method in charge of handle the generic response send in case of error
        /// </summary>
        /// <param name="context">Error context</param>
        public override void Handle(ExceptionHandlerContext context)
        {
            context.Result = new GenericResult();
        }

        /// <summary>
        /// Class used to represent the generic response send
        /// </summary>
        private class GenericResult : IHttpActionResult
        {
            /// <summary>
            /// Method in charge of creating the generic response
            /// </summary>
            /// <param name="cancellationToken">Object to cancel the task</param>
            /// <returns>A task in charge of sending the generic response</returns>
            public Task<HttpResponseMessage> ExecuteAsync(CancellationToken cancellationToken)
            {
                //We build a generic response with a JSON format because we are in a REST API app context
                //We also add an HTTP response header to indicate to the client app that the response 
                //is an error
<<<<<<< HEAD
                var responseBody = new Dictionary<String, String>{{
                    "message", "An error occur, please retry"
                }};
=======
                var responseBody = new Dictionary<String, String> { { "message", 
                "An error occur, please retry" } };
>>>>>>> 83d7fab4
                HttpResponseMessage response = new HttpResponseMessage(HttpStatusCode.OK);
                response.Headers.Add("X-ERROR", "true");
                response.Content = new StringContent(JsonConvert.SerializeObject(responseBody), 
                                                     Encoding.UTF8, "application/json");
                return Task.FromResult(response);
            }
        }
    }
}
```

Registration of the both handlers in the application **WebApiConfig.cs** file:

``` csharp
using MyProject.Security;
using System.Web.Http;
using System.Web.Http.ExceptionHandling;

namespace MyProject
{
    public static class WebApiConfig
    {
        public static void Register(HttpConfiguration config)
        {
            //Register global error logging and handling handlers in first
            config.Services.Replace(typeof(IExceptionLogger), new GlobalErrorLogger());
            config.Services.Replace(typeof(IExceptionHandler), new GlobalErrorHandler());
            //Rest of the configuration
            //...
        }
    }
}
```

References:

- [Exception handling with ASP.Net Web API](https://exceptionnotfound.net/the-asp-net-web-api-exception-handling-pipeline-a-guided-tour/)

# Sources of the prototype

The source code of all the sandbox projects created to find the right setup to use is stored into this [GitHub repository](https://github.com/righettod/poc-error-handling).

# Authors and Primary Editors

Dominique Righetto - dominique.righetto@owasp.org<|MERGE_RESOLUTION|>--- conflicted
+++ resolved
@@ -329,14 +329,9 @@
                 //We build a generic response with a JSON format because we are in a REST API app context
                 //We also add an HTTP response header to indicate to the client app that the response 
                 //is an error
-<<<<<<< HEAD
                 var responseBody = new Dictionary<String, String>{{
                     "message", "An error occur, please retry"
                 }};
-=======
-                var responseBody = new Dictionary<String, String> { { "message", 
-                "An error occur, please retry" } };
->>>>>>> 83d7fab4
                 HttpResponseMessage response = new HttpResponseMessage(HttpStatusCode.OK);
                 response.Headers.Add("X-ERROR", "true");
                 response.Content = new StringContent(JsonConvert.SerializeObject(responseBody), 
