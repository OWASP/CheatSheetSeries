--- conflicted
+++ resolved
@@ -57,9 +57,6 @@
 
 #### Rule - Use cryptographically secure pseudo random number generators (CSPRNG)
 
-<<<<<<< HEAD
-Ensure that all random numbers, especially those used for cryptographic parameters (keys, IV's, MAC tags), random file names, random GUIDs, and random strings are generated in a cryptographically strong fashion.
-=======
 When generating random bits in the context of sofware security, use the available Cryptographically Secure Pseudo-Random Number Generator (CSPRNG) library or module available on the programming language you are using.
 
 Do not use Pseudo-Random Number Generators (PRNG) since they are not secure and will produce deterministic results. The chosen numbers are not completely random because a mathematical algorithm is used to select them, but they are sufficiently random for practical purposes. 
@@ -67,7 +64,6 @@
 PRNGs are primarily used for generating random-looking numbers in use cases such as modeling and simulation in software, while CSPRNGs are intended for generating random-looking numbers resistant to prediction for security use cases such as random passwords, CSRF tokens, session IDs, etc.
 
 The use of CSPRNGs will ensure that all random numbers, especially those used for cryptographic parameters (keys, IVs, MAC tags), random file names, random GUIDs, and random strings are generated in a cryptographically strong fashion.
->>>>>>> c9ce80c5
 
 Ensure that random algorithms are seeded with sufficient entropy.
 
