--- conflicted
+++ resolved
@@ -9,16 +9,11 @@
 In short, the following principles should be followed to defend against CSRF:
 
 - **Check if your framework has [built-in CSRF protection](#use-built-in-or-existing-csrf-implementations-for-csrf-protection) and use it**
-<<<<<<< HEAD
-    - **If framework does not have built-in CSRF protection add [CSRF tokens](#token-based-mitigation)** to all state changing requests (requests that cause actions on the site) and validate them on backend to fulfill a challenge-response mechanism
-- **Always use [SameSite Cookie Attribute](#samesite-cookie-attribute) for session cookies** but be careful to NOT set a cookie specifically for a domain as that would introduce a security vulnerability that all subdomains of that domain share the cookie. This is particularly an issue when a subdomain has a CNAME to domains not in your control.
-=======
     - **If framework does not have built-in CSRF protection add [CSRF tokens](#token-based-mitigation) to all state changing requests (requests that cause actions on the site) and validate them on backend**
 - **For stateful software use the [synchronizer token pattern](#synchronizer-token-pattern)**
 - **For stateless software use [double submit cookies](#double-submit-cookie)**
->>>>>>> 9355d4a3
 - **Implement at least one mitigation from [Defense in Depth Mitigations](#defense-in-depth-techniques) section**
-    - **Consider [SameSite Cookie Attribute](#samesite-cookie-attribute) for session cookies**
+    - **Consider [SameSite Cookie Attribute](#samesite-cookie-attribute) for session cookies** but be careful to NOT set a cookie specifically for a domain as that would introduce a security vulnerability that all subdomains of that domain share the cookie. This is particularly an issue when a subdomain has a CNAME to domains not in your control.
     - **Consider implementing [user interaction based protection](#user-interaction-based-csrf-defense) for highly sensitive operations**
     - **Consider the [use of custom request headers](#use-of-custom-request-headers)**
     - **Consider [verifying the origin with standard headers](#verifying-origin-with-standard-headers)**
