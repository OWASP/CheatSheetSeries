# OS Command Injection Defense Cheat Sheet

## Introduction

Command injection (or OS Command Injection) is a type of injection where software that constructs a system command using externally influenced input does not correctly neutralize the input from special elements that can modify the initially intended command.

For example, if the supplied value is:

``` shell
calc
```

when typed in a Windows command prompt, the application *Calculator* is displayed.

However, if the supplied value has been tampered with, and now it is:

``` shell
calc & echo "test"
```

<<<<<<< HEAD
When execute, it changes the meaning of the initial intended value.
=======
when executed, it changes the meaning of the initial intended value. 
>>>>>>> 930822c2

Now, both the *Calculator* application and the value *test* are displayed:

![CommandInjection](../assets/OS_Command_Injection_Defense_Cheat_Sheet_CmdInjection.png)

The problem is exacerbated if the compromised process does not follow the principle of least privileges and attacker-controlled commands end up running with special system privileges that increase the amount of damage.

## Primary Defenses

### Defense Option 1: Avoid calling OS commands directly

The primary defense is to avoid calling OS commands directly. Built-in library functions are a very good alternative to OS Commands, as they cannot be manipulated to perform tasks other than those it is intended to do.

For example use `mkdir()` instead of `system("mkdir /dir_name")`.

If there are available libraries or APIs for the language you use, this is the preferred method.

### Defense option 2: Escape values added to OS commands specific to each OS

**TODO: To enhance.**

For examples, see [escapeshellarg()](https://www.php.net/manual/en/function.escapeshellarg.php) or [escapeshellcmd()](https://www.php.net/manual/en/function.escapeshellcmd.php) in PHP.

### Defense option 3: Parameterization in conjunction with Input Validation

If calling a system command that incorporates user-supplied cannot be avoided, the following two layers of defense should be used within software to prevent attacks:

#### Layer 1

**Parameterization:** If available, use structured mechanisms that automatically enforce the separation between data and command. These mechanisms can help provide the relevant quoting and encoding.

#### Layer 2

<<<<<<< HEAD
**Input validation:** The values for commands and the relevant arguments should be both validated. There are different degrees of validation for the actual command and its arguments:

- When it comes to the **commands** used, these must be validated against a whitelist of allowed commands.
- In regards to the **arguments** used for these commands, they should be validated using the following options:
  - **Positive or whitelist input validation**: Where are the arguments allowed explicitly defined.
  - **White list Regular Expression**: Where is explicitly defined a whitelist of good characters allowed and the maximum length of the string. Ensure that metacharacters like ones specified in `Note A` and white-spaces are not part of the Regular Expression. For example, the following regular expression only allows lowercase letters and numbers, and does not contain metacharacters. The length is also being limited to 3-10 characters: `^[a-z0-9]{3,10}$`
=======
**Input validation:** The values for commands and the relevant arguments should both be validated. There are different degrees of validation for the actual command and its arguments:
- When it comes to the **commands** used, these must be validated against a whitelist of allowed commands.
- In regards to the **arguments** used for these commands, they should be validated using the following options:
    - **Positive or whitelist input validation**: Where the arguments allowed are explicitly defined.
    - **White list Regular Expression**: Where a whitelist of good, allowed characters and the maximum length of the string are defined. Ensure that metacharacters like ones specified in `Note A` and white-spaces are not part of the Regular Expression. For example, the following regular expression only allows lowercase letters and numbers and does not contain metacharacters. The length is also being limited to 3-10 characters: `^[a-z0-9]{3,10}$`
>>>>>>> 930822c2

**Note A:**

```text
& |  ; $ > < ` \ !
```

## Additional Defenses

On top of primary defenses, parameterizations, and input validation, we also recommend adopting all of these additional defenses to provide defense in depth.

These additional defenses are:

- Applications should run using the lowest privileges that are required to accomplish the necessary tasks.
- If possible, create isolated accounts with limited privileges that are only used for a single task.

## Code examples

### Java

In Java, use [ProcessBuilder](https://docs.oracle.com/javase/8/docs/api/java/lang/ProcessBuilder.html) and the command must be separated from its arguments.

*Note about the Java's `Runtime.exec` method behavior:*

There are many sites that will tell you that Java's `Runtime.exec` is exactly the same as `C`'s system function. This is not true. Both allow you to invoke a new program/process.

However, `C`'s system function passes its arguments to the shell (`/bin/sh`) to be parsed, whereas `Runtime.exec` tries to split the string into an array of words, then executes the first word in the array with the rest of the words as parameters.

<<<<<<< HEAD
**`Runtime.exec` does NOT try to invoke the shell at any point and do not support shell metacharacters**.
=======
**`Runtime.exec` does NOT try to invoke the shell at any point and does not support shell metacharacters**. 
>>>>>>> 930822c2

The key difference is that much of the functionality provided by the shell that could be used for mischief (chaining commands using  `&`, `&&`, `|`, `||`, etc,  redirecting input and output) would simply end up as a parameter being passed to the first command, likely causing a syntax error or being thrown out as an invalid parameter.

*Code to test the note above:*

``` java
String[] specialChars = new String[]{"&", "&&", "|", "||"};
String payload = "cmd /c whoami";
String cmdTemplate = "java -version %s " + payload;
String cmd;
Process p;
int returnCode;
for (String specialChar : specialChars) {
    cmd = String.format(cmdTemplate, specialChar);
    System.out.printf("#### TEST CMD: %s\n", cmd);
    p = Runtime.getRuntime().exec(cmd);
    returnCode = p.waitFor();
    System.out.printf("RC    : %s\n", returnCode);
    System.out.printf("OUT   :\n%s\n", IOUtils.toString(p.getInputStream(),
                      "utf-8"));
    System.out.printf("ERROR :\n%s\n", IOUtils.toString(p.getErrorStream(),
                      "utf-8"));
}
System.out.printf("#### TEST PAYLOAD ONLY: %s\n", payload);
p = Runtime.getRuntime().exec(payload);
returnCode = p.waitFor();
System.out.printf("RC    : %s\n", returnCode);
System.out.printf("OUT   :\n%s\n", IOUtils.toString(p.getInputStream(),
                  "utf-8"));
System.out.printf("ERROR :\n%s\n", IOUtils.toString(p.getErrorStream(),
                  "utf-8"));
```

*Result of the test:*

```text
##### TEST CMD: java -version & cmd /c whoami
RC    : 0
OUT   :

ERROR :
java version "1.8.0_31"

##### TEST CMD: java -version && cmd /c whoami
RC    : 0
OUT   :

ERROR :
java version "1.8.0_31"

##### TEST CMD: java -version | cmd /c whoami
RC    : 0
OUT   :

ERROR :
java version "1.8.0_31"

##### TEST CMD: java -version || cmd /c whoami
RC    : 0
OUT   :

ERROR :
java version "1.8.0_31"

##### TEST PAYLOAD ONLY: cmd /c whoami
RC    : 0
OUT   :
mydomain\simpleuser

ERROR :
```

*Incorrect usage:*

```java
ProcessBuilder b = new ProcessBuilder("C:\DoStuff.exe -arg1 -arg2");
```

In this example, the command together with the arguments are passed as a one string, making it easy to manipulate that expression and inject malicious strings.

*Correct Usage:*

Here is an example that starts a process with a modified working directory. The command and each of the arguments are passed separately. This makes it easy to validate each term and reduces the risk of malicious strings being inserted.

``` java
ProcessBuilder pb = new ProcessBuilder("TrustedCmd", "TrustedArg1", "TrustedArg2");

Map<String, String> env = pb.environment();

pb.directory(new File("TrustedDir"));

Process p = pb.start();
```

### .Net

In .Net use [System.Diagnostics.Process.Start](https://docs.microsoft.com/en-us/dotnet/api/system.diagnostics.process.start?view=netframework-4.7.2) to call underlying OS functions.

``` csharp
System.Diagnostics.Process process = new System.Diagnostics.Process();

System.Diagnostics.ProcessStartInfo startInfo = new System.Diagnostics.ProcessStartInfo();

startInfo.FileName = "validatedCommand";

startInfo.Arguments = "validatedArg1 validatedArg2 validatedArg3";

process.StartInfo = startInfo;

process.Start();
```

### PHP

In PHP use [escapeshellarg()](https://www.php.net/manual/en/function.escapeshellarg.php) or [escapeshellcmd()](https://www.php.net/manual/en/function.escapeshellcmd.php) rather than [exec()](https://www.php.net/manual/en/function.exec.php), [system()](https://www.php.net/manual/en/function.system.php), [passthru()](https://www.php.net/manual/en/function.passthru.php).

## Related articles

### Description of Command Injection Vulnerability

- OWASP [Command Injection](https://owasp.org/www-community/attacks/Command_Injection).

### How to Avoid Vulnerabilities

- C Coding: [Do not call system()](https://wiki.sei.cmu.edu/confluence/pages/viewpage.action?pageId=87152177).

### How to Review Code

- OWASP [Reviewing Code for OS Injection](https://wiki.owasp.org/index.php/Reviewing_Code_for_OS_Injection).

### How to Test

- [OWASP Testing Guide](https://owasp.org/www-project-web-security-testing-guide/) article on [Testing for Command Injection](https://owasp.org/www-project-web-security-testing-guide/stable/4-Web_Application_Security_Testing/07-Input_Validation_Testing/12-Testing_for_Command_Injection.html).

### External References

- [CWE Entry 77 on Command Injection](https://cwe.mitre.org/data/definitions/77.html).<|MERGE_RESOLUTION|>--- conflicted
+++ resolved
@@ -18,11 +18,7 @@
 calc & echo "test"
 ```
 
-<<<<<<< HEAD
-When execute, it changes the meaning of the initial intended value.
-=======
 when executed, it changes the meaning of the initial intended value. 
->>>>>>> 930822c2
 
 Now, both the *Calculator* application and the value *test* are displayed:
 
@@ -56,20 +52,12 @@
 
 #### Layer 2
 
-<<<<<<< HEAD
 **Input validation:** The values for commands and the relevant arguments should be both validated. There are different degrees of validation for the actual command and its arguments:
 
 - When it comes to the **commands** used, these must be validated against a whitelist of allowed commands.
 - In regards to the **arguments** used for these commands, they should be validated using the following options:
   - **Positive or whitelist input validation**: Where are the arguments allowed explicitly defined.
-  - **White list Regular Expression**: Where is explicitly defined a whitelist of good characters allowed and the maximum length of the string. Ensure that metacharacters like ones specified in `Note A` and white-spaces are not part of the Regular Expression. For example, the following regular expression only allows lowercase letters and numbers, and does not contain metacharacters. The length is also being limited to 3-10 characters: `^[a-z0-9]{3,10}$`
-=======
-**Input validation:** The values for commands and the relevant arguments should both be validated. There are different degrees of validation for the actual command and its arguments:
-- When it comes to the **commands** used, these must be validated against a whitelist of allowed commands.
-- In regards to the **arguments** used for these commands, they should be validated using the following options:
-    - **Positive or whitelist input validation**: Where the arguments allowed are explicitly defined.
-    - **White list Regular Expression**: Where a whitelist of good, allowed characters and the maximum length of the string are defined. Ensure that metacharacters like ones specified in `Note A` and white-spaces are not part of the Regular Expression. For example, the following regular expression only allows lowercase letters and numbers and does not contain metacharacters. The length is also being limited to 3-10 characters: `^[a-z0-9]{3,10}$`
->>>>>>> 930822c2
+  - **White list Regular Expression**: Where a whitelist of good, allowed characters and the maximum length of the string are defined. Ensure that metacharacters like ones specified in `Note A` and white-spaces are not part of the Regular Expression. For example, the following regular expression only allows lowercase letters and numbers and does not contain metacharacters. The length is also being limited to 3-10 characters: `^[a-z0-9]{3,10}$`
 
 **Note A:**
 
@@ -98,11 +86,7 @@
 
 However, `C`'s system function passes its arguments to the shell (`/bin/sh`) to be parsed, whereas `Runtime.exec` tries to split the string into an array of words, then executes the first word in the array with the rest of the words as parameters.
 
-<<<<<<< HEAD
-**`Runtime.exec` does NOT try to invoke the shell at any point and do not support shell metacharacters**.
-=======
-**`Runtime.exec` does NOT try to invoke the shell at any point and does not support shell metacharacters**. 
->>>>>>> 930822c2
+**`Runtime.exec` does NOT try to invoke the shell at any point and does not support shell metacharacters**.
 
 The key difference is that much of the functionality provided by the shell that could be used for mischief (chaining commands using  `&`, `&&`, `|`, `||`, etc,  redirecting input and output) would simply end up as a parameter being passed to the first command, likely causing a syntax error or being thrown out as an invalid parameter.
 
