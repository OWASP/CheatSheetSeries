# Contributing Guide

<<<<<<< HEAD
- For grammar fixes in existing cheat sheets, you can directly create a Pull Request instead of following the below process.
- :heavy_exclamation_mark: Focus on updating a single file by Pull Request to facilitate the review by the core team.
- :warning: Pull Request marked as **WAITING_UPDATE** (indicate that the core team is waiting for an update from the author of the Pull Request) that do not receive any update from the author in a timeframe of one month will be closed.
- :warning: If the assignees of an issue do not provide any Pull Request in a timeframe of one month then the issue will go back to the **HELP_WANTED** state and assignees will be removed.
=======
- For minor fixes such as a typo in existing cheat sheet, a simple pull request is all that's needed. For more involved changes, please follow the process laid out below.
- :heavy_exclamation_mark: Focus on updating a single file in a Pull Request to make the review processes simpler for the core team.
- :warning: Pull Requests marked as **WAITING_UPDATE** (indicating that the core team are waiting for an update from the author of the Pull Request) that do not receive any updates from the author in one month will be closed.
- :warning: If the assignees of an issue do not provide a Pull Request within one month then the issue will go back to the **HELP_WANTED** state and assignees will be removed.
>>>>>>> fe603cdd

To propose changes to the existing cheat sheets or the creation of a new one, the process is as follows:

1. Create an new [issue](https://github.com/OWASP/CheatSheetSeries/issues/new/choose) using either:
   - The `new_cheatsheet_proposal` template if you want to propose a new cheat sheet.
   - The `update_cheatsheet_proposal` template if you want to modify a existing cheat sheet.
2. Once the issue has been discussed and approved:
    1. Fork and clone this repository.
    2. Either:
      - Create the cheat sheet using the [new cheat sheet template](templates/New_CheatSheet.md).
      - Modify the target cheat sheet in case of an update or refactor.
    3. Submit your [Pull Request](https://help.github.com/articles/creating-a-pull-request/).
    4. Verify that the CI job [applied on your Pull Request](https://travis-ci.org/OWASP/CheatSheetSeries/pull_requests) does not fail!
      - If you believe they're failing due to something that's not your fault (such as another untouched file), add a comment in the Pull Request.

## Style Guide

### Markdown

- Use the markdown syntax described in this [guide](https://guides.github.com/features/mastering-markdown/).
- Use `**bold**` syntax for **bold** text.
- Lists and nested lists should use `-` strictly.
- Avoid the use of HTML in the cheat sheets (stick to pure Markdown).
- Quotes from other articles should use quote syntax: `> Quote here`
- If you use `{{` or `}}` pattern in code fencing then add a space between both curly braces (ex: `{ {`).
- Cheat Sheet filenames should only contain letters, numbers, hyphens and underscores.
- Store all assets in the **assets** folder and use the following syntax:
    - `![ALTERNATE_NAME](../assets/ASSET_NAME.png)` for images (which should be in the PNG format).
    - `[ALTERNATE_NAME](../assets/ASSET_NAME.EXT)` for other types of files.
- Use this [site](https://www.tablesgenerator.com/markdown_tables) for generation of tables.
- Links should be inline with a useful description, such as `[Description](https://example.org)`.
    - Always use HTTPS links where possible
- Code snippets should be short and should be appropriately marked to provide syntax highlighting:

```md
    ```php
    <?php
    echo "Example code";
    ```
```

### Content

The intended audience of the cheat sheets is developers, _not_ security experts. As such, do not assume that the person reading the cheat sheet has a strong understanding of security topics. In depth or academic discussions are generally not appropriate in cheat sheets, and should be linked to as external references where appropriate.

The purpose of the cheat sheets is to provide **useful, practical advice** that can be followed by developers. It is much better to give _good_ practices that can actually be followed than _best_ practices that are completely impractical

When submitting changes in a PR, consider the following areas:

- The content should be useful to developers.
- The content should be factual and correct.
- Statements should be supported by authoritative references where possible.
- Recommendations should be feasible for the majority of developers to implement.

### Structure

- Start with a H1 of the cheat sheet name
- The first section of the cheat sheet should be an introduction which briefly sums up the contents, and provides a short list of key bullet points.
- The table of contents will be automatically generated on the site, so does not need to be added as a section.
- Headings should have a blank line after them.

### Language

- Use US English.
    - Spell check before submitted a PR.
- Try and keep the language relatively simple to make it easier for non-native speakers
- Define any non-ubiquitous acronyms when they are first used.
    - This is not necessary for extremely common acronyms such as "HTTP" or "URL".

## How to setup my contributor environment

Follow these steps:

1. Install [Visual Studio Code (VSCode)](https://code.visualstudio.com/).
2. Install the [vscode-markdownlint plugin](https://github.com/DavidAnson/vscode-markdownlint#install).
3. Open the file [Project.code-workspace](Project.code-workspace) from VSCode via the menu `File > Open Workspace...`.
4. You are ready to contribute :+1:

:alarm_clock: What to verify before pushing the updates?

1. Ensure that the markdown files you have created or modified do not have any warnings/errors raised by the linter. You can see it in this bottom bar when the markdown file is opened in VSCode:

![PluginWarningUI](assets/README_PluginWarningUI.png)

2. Ensure that the markdown file you have created/modified do not have any dead links. You can verify that by using this [plugin](https://www.npmjs.com/package/markdown-link-check). If you cannot use this plugin then, verify that all the links you have changed or added are valid before pushing.
    1. Install [NodeJS](https://nodejs.org/en/download/) to install NPM.
    2. Install the validation plugin via the command `npm install -g markdown-link-check`
    3. Use this command (from the repository root folder) on your markdown file to verify the presence of any dead links:

```bash
markdown-link-check -c .markdownlinkcheck.json [MD_FILE]
```

The should produce output similar to the below. Any identified dead links are shown using a red cross instead of a green tick before the link.

```bash
$ markdown-link-check -c .markdownlinkcheck.json cheatsheets/Transaction_Authorization_Cheat_Sheet.md
FILE: cheatsheets/Transaction_Authorization_Cheat_Sheet.md
[✓] https://en.wikipedia.org/wiki/Time-based_One-time_Password_Algorithm
[✓] https://en.wikipedia.org/wiki/Chip_Authentication_Program
[✓] http://www.cl.cam.ac.uk/~sjm217/papers/fc09optimised.pdf
...

```<|MERGE_RESOLUTION|>--- conflicted
+++ resolved
@@ -1,16 +1,9 @@
 # Contributing Guide
 
-<<<<<<< HEAD
-- For grammar fixes in existing cheat sheets, you can directly create a Pull Request instead of following the below process.
-- :heavy_exclamation_mark: Focus on updating a single file by Pull Request to facilitate the review by the core team.
-- :warning: Pull Request marked as **WAITING_UPDATE** (indicate that the core team is waiting for an update from the author of the Pull Request) that do not receive any update from the author in a timeframe of one month will be closed.
-- :warning: If the assignees of an issue do not provide any Pull Request in a timeframe of one month then the issue will go back to the **HELP_WANTED** state and assignees will be removed.
-=======
 - For minor fixes such as a typo in existing cheat sheet, a simple pull request is all that's needed. For more involved changes, please follow the process laid out below.
 - :heavy_exclamation_mark: Focus on updating a single file in a Pull Request to make the review processes simpler for the core team.
 - :warning: Pull Requests marked as **WAITING_UPDATE** (indicating that the core team are waiting for an update from the author of the Pull Request) that do not receive any updates from the author in one month will be closed.
 - :warning: If the assignees of an issue do not provide a Pull Request within one month then the issue will go back to the **HELP_WANTED** state and assignees will be removed.
->>>>>>> fe603cdd
 
 To propose changes to the existing cheat sheets or the creation of a new one, the process is as follows:
 
