--- conflicted
+++ resolved
@@ -139,19 +139,9 @@
 - What type of secret it is (E.g. AES Key, HMAC key, RSA private key)
 - When it needs to be rotated, if done manually
 
-<<<<<<< HEAD
-## 3 Continuous Integration (CI) and Continuous Deployment (CD)
-
-The process of integrating features and deploying changes commonly requires secrets to several systems, such as version control, the infrastructure provider on which the new assets need to be deployed, and possibly other items, such as artifactories and such. There are various best-practices which can help smoothing out secret management in CI/CD, some of them will be dealt with in this section.
-
-### 3.1 Where is the secret?
-
-- DO YOU PUT THE SECRET IN GIT PROVISIONGIN SYSTEM?J
-- DO YOU PUT THE SECRET IN YOUR BUILDTOOL?
-- DO THESE SYSTEMS HAVE A LINK TO A SECRETS MANAGEMENT SYSTEM WHICH HAS THE SECRET?
-=======
 ## 3. Continuous Integration (CI) and Continuous Deployment (CD)
-The process of building, testing and deploying changes generally requires access to many systems. Continuous Integration (CI) and Continuous Deployment (CD) tools typically store secrets themselves for providing configuration to the application or for during deployment. Alternatively, they interact heavily with the secrets management system.
+
+The process of building, testing and deploying changes generally requires access to many systems. Continuous Integration (CI) and Continuous Deployment (CD) tools typically store secrets themselves for providing configuration to the application or for during deployment. Alternatively, they interact heavily with the secrets management system. There are various best-practices which can help smoothing out secret management in CI/CD, some of them will be dealt with in this section.
 
 ### 3.1. Hardening your CI/CD pipeline
 
@@ -165,23 +155,25 @@
 - Have proper authentication, authorization and accounting in place.
 - Make sure that pipelines can only be created by means of an approved process, including MR/PR steps to make sure that a created pipeline is security-reviewed.
 
-### 3.2. Where should a secret be?
+
+### 3.2 Where should a secret be?
+
+- DO YOU PUT THE SECRET IN GIT PROVISIONGIN SYSTEM?J
+- DO YOU PUT THE SECRET IN YOUR BUILDTOOL?
+- DO THESE SYSTEMS HAVE A LINK TO A SECRETS MANAGEMENT SYSTEM WHICH HAS THE SECRET?
 
 A pipeline should not store production secrets. Instead, it should only host temporal credentials (E.g. often rotated credentials) to the secret management-system. TODO: CONTINUE HERE!  
 
 
-### 3.3. Rotation vs Dynamic Creation
->>>>>>> b7abc1bf
-
-#### 3.1.1 Using Git provisioning system
+#### 3.2.1 Using Git provisioning system
 
 EXPLAIN DO'S AND DON'TS
 
-#### 3.1.2 Using the pipeline tool
+#### 3.2.2 Using the pipeline tool
 
 EXPLAIN DO'S AND DON'TS
 
-#### 3.1.3 Storing it in a secrets management system
+#### 3.2.3 Storing it in a secrets management system
 
 EXPLAIN DO'S AND DON'TS
 
@@ -189,17 +181,21 @@
 
 HOW DOES A PIPELIEN AUTHENTICATE? HOW DO YOU KNOW AUTHORIZAITON IS OK?
 
-### 3.3: Logging and accounting
+### 3.4: Logging and accounting
  
 HOW CAN YOU TELL WHO ACCESSED THE SECRET WITH THE PIPELINE?
 
-### 3.4. Rotation vs Dynamic Creation
-
-### 3.5. Bring the Secret close to the consumer
+### 3.5. Rotation vs Dynamic Creation
+
+DO YOU ROTATE PER ACTION, OR CREATE NEW SECRETS UPON DEPLOYMENT?
+
+### 3.6. Bring the Secret close to the consumer
 
 EXPLAIN WHAT YOU CAN DO INSTEAD: LEVERAGE POST-DEPLOYMENT TO LET THE ACTUAL APP DO
 
-### 3.5. Pipeline Created Secrets
+### 3.7. Pipeline Created Secrets
+
+HOW TO USE A SECRETS PIPELINE
 
 ## 4. Cloud Providers
 <TODO; LET'S HAVE SOME CONTENT IN HIGHLIGHT/COMMENTS WHATWE WANT TO WRITE DOWN: ECAUSE CLOUD NATIVE SECRETS MANAGEMENT CAN HELP IF YOU HAVE A CLOUD NATIVE STRATEGY. LOCKIN IS AS DEEP AS YOU WANT IT TO BE WITH ANY SECRETS MANAGEMENT PROVIDER>
