# Introduction

This article provides a simple positive model for preventing [XSS](https://www.owasp.org/index.php/XSS) using output escaping/encoding properly. While there are a huge number of XSS attack vectors, following a few simple rules can completely defend against this serious attack.

This article does not explore the technical or business impact of XSS. Suffice it to say that it can lead to an attacker gaining the ability to do anything a victim can do through their browser.

Both [reflected and stored XSS](https://www.owasp.org/index.php/XSS#Stored_and_Reflected_XSS_Attacks_) can be addressed by performing the appropriate validation and escaping on the server-side. [DOM Based XSS](https://www.owasp.org/index.php/DOM_Based_XSS) can be addressed with a special subset of rules described in the [DOM based XSS Prevention Cheat Sheet](DOM_based_XSS_Prevention_Cheat_Sheet.md).

For a cheatsheet on the attack vectors related to XSS, please refer to the [XSS Filter Evasion Cheat Sheet](https://www.owasp.org/index.php/XSS_Filter_Evasion_Cheat_Sheet). More background on browser security and the various browsers can be found in the [Browser Security Handbook](https://code.google.com/archive/p/browsersec/).

Before reading this cheatsheet, it is important to have a fundamental understanding of [Injection Theory](https://www.owasp.org/index.php/Injection_Theory).

## A Positive XSS Prevention Model

This article treats an HTML page like a template, with slots where a developer is allowed to put untrusted data. These slots cover the vast majority of the common places where a developer might want to put untrusted data. Putting untrusted data in other places in the HTML is not allowed. This is a "whitelist" model, that denies everything that is not specifically allowed.

Given the way browsers parse HTML, each of the different types of slots has slightly different security rules. When you put untrusted data into these slots, you need to take certain steps to make sure that the data does not break out of that slot into a context that allows code execution. In a way, this approach treats an HTML document like a parameterized database query - the data is kept in specific places and is isolated from code contexts with escaping.

This document sets out the most common types of slots and the rules for putting untrusted data into them safely. Based on the various specifications, known XSS vectors, and a great deal of manual testing with all the popular browsers, we have determined that the rules proposed here are safe.

The slots are defined and a few examples of each are provided. Developers **SHOULD NOT** put data into any other slots without a very careful analysis to ensure that what they are doing is safe. Browser parsing is extremely tricky and many innocuous looking characters can be significant in the right context.

## Why Can't I Just HTML Entity Encode Untrusted Data?

HTML entity encoding is okay for untrusted data that you put in the body of the HTML document, such as inside a `<div>` tag. It even sort of works for untrusted data that goes into attributes, particularly if you're religious about using quotes around your attributes. But HTML entity encoding doesn't work if you're putting untrusted data inside a `<script>`
tag anywhere, or an event handler attribute like onmouseover, or inside CSS, or in a URL. So even if you use an HTML entity encoding method everywhere, you are still most likely vulnerable to XSS. **You MUST use the escape syntax for the part of the HTML document you're putting untrusted data into.** That's what the rules below are all about.

## You Need a Security Encoding Library

Writing these encoders is not tremendously difficult, but there are quite a few hidden pitfalls. For example, you might be tempted to use some of the escaping shortcuts like `\"` in JavaScript. However, these values are dangerous and may be misinterpreted by the nested parsers in the browser. You might also forget to escape the escape character, which attackers can use to neutralize your attempts to be safe. OWASP recommends using a security-focused encoding library to make sure these rules are properly implemented.

Microsoft provides an encoding library named the [Microsoft Anti-Cross Site Scripting Library](https://archive.codeplex.com/?p=wpl) for the .NET platform and ASP.NET Framework has built-in [ValidateRequest](https://msdn.microsoft.com/en-us/library/ms972969.aspx#securitybarriers_topic6) function that provides **limited** sanitization.

The [OWASP Java Encoder Project](https://www.owasp.org/index.php/OWASP_Java_Encoder_Project) provides a high-performance encoding library for Java.

# XSS Prevention Rules

The following rules are intended to prevent all XSS in your application. While these rules do not allow absolute freedom in putting untrusted data into an HTML document, they should cover the vast majority of common use cases. You do not have to allow **all** the rules in your organization. Many organizations may find that **allowing only Rule \#1 and Rule \#2 are sufficient for their needs**. Please add a note to the discussion page if there is an additional context that is often required and can be secured with escaping.

**Do NOT** simply escape the list of example characters provided in the various rules. It is NOT sufficient to escape only that list. Blacklist approaches are quite fragile. The whitelist rules here have been carefully designed to provide protection even against future vulnerabilities introduced by browser changes.

## RULE \#0 - Never Insert Untrusted Data Except in Allowed Locations

The first rule is to **deny all** - don't put untrusted data into your HTML document unless it is within one of the slots defined in Rule \#1 through Rule \#5. The reason for Rule \#0 is that there are so many strange contexts within HTML that the list of escaping rules gets very complicated. We can't think of any good reason to put untrusted data in these contexts. This includes "nested contexts" like a URL inside a javascript -- the encoding rules for those locations are tricky and dangerous. 

If you insist on putting untrusted data into nested contexts, please do a lot of cross-browser testing and let us know what you find out.

Directly in a script:

```html
<script>...NEVER PUT UNTRUSTED DATA HERE...</script>   
```

Inside an HTML comment:

```html
<!--...NEVER PUT UNTRUSTED DATA HERE...-->             
```

In an attribute name:

```html
<div ...NEVER PUT UNTRUSTED DATA HERE...=test />       
``` 

In a tag name:

```html 
<NEVER PUT UNTRUSTED DATA HERE... href="/test" />
```

Directly in CSS:

```html
<style>
...NEVER PUT UNTRUSTED DATA HERE...
</style>     
```

Most importantly, never accept actual JavaScript code from an untrusted source and then run it. For example, a parameter named "callback" that contains a JavaScript code snippet. No amount of escaping can fix that.

## RULE \#1 - HTML Escape Before Inserting Untrusted Data into HTML Element Content

Rule \#1 is for when you want to put untrusted data directly into the HTML body somewhere. This includes inside normal tags like `div`, `p`, `b`, `td`, etc. Most web frameworks have a method for HTML escaping for the characters detailed below. However, this is **absolutely not sufficient for other HTML contexts.** You need to implement the other rules detailed here as well.

```html
<body>
...ESCAPE UNTRUSTED DATA BEFORE PUTTING HERE...
</body>
```

```html
<div>
...ESCAPE UNTRUSTED DATA BEFORE PUTTING HERE...
</div>
```

Escape the following characters with HTML entity encoding to prevent switching into any execution context, such as script, style, or event handlers. Using hex entities is recommended in the spec. In addition to the 5 characters significant in XML (`&`, `<`, `>`, `"`, `'`), the forward slash is included as it helps to end an HTML entity.

```text
 & --> &amp;
 < --> &lt;
 > --> &gt;
 " --> &quot;
 ' --> &#x27;     
 / --> &#x2F;     

 &apos; not recommended because its not in the HTML spec (See: section 24.4.1) &apos; is in the XML and XHTML specs.

 Forward slash is included as it helps end an HTML entity
```

## RULE \#2 - Attribute Escape Before Inserting Untrusted Data into HTML Common Attributes

Rule \#2 is for putting untrusted data into typical attribute values like `width`, `name`, `value`, etc. This should not be used for complex attributes like `href`, `src`, `style`, or any of the event handlers like onmouseover. It is extremely important that event handler attributes should follow Rule \#3 for HTML JavaScript Data Values.

Inside **UNquoted** attribute:

```html
<div attr=...ESCAPE UNTRUSTED DATA BEFORE PUTTING HERE...>content
```

Inside single quoted attribute:

```html
<div attr='...ESCAPE UNTRUSTED DATA BEFORE PUTTING HERE...'>content
```

Inside double quoted attribute :

```html
<div attr="...ESCAPE UNTRUSTED DATA BEFORE PUTTING HERE...">content
```

Except for alphanumeric characters, escape all characters with ASCII values less than 256 with the `&#xHH;` format (or a named entity if available) to prevent switching out of the attribute. 

The reason this rule is so broad is that developers frequently leave attributes unquoted. Properly quoted attributes can only be escaped with the corresponding quote. 

Unquoted attributes can be broken out of with many characters, including `[space]` `%` `*` `+` `,` `-` `/` `;` `<` `=` `>` `^` and `|`. 

## RULE \#3 - JavaScript Escape Before Inserting Untrusted Data into JavaScript Data Values

Rule \#3 concerns dynamically generated JavaScript code - both script blocks and event-handler attributes. The only safe place to put untrusted data into this code is inside a quoted "data value." Including untrusted data inside any other JavaScript context is quite dangerous, as it is extremely easy to switch into an execution context with characters including (but not limited to) semi-colon, equals, space, plus, and many more, so use with caution.

Inside a quoted string:

```html
<script>alert('...ESCAPE UNTRUSTED DATA BEFORE PUTTING HERE...')</script>     
```

One side of a quoted expression:

```html
<script>x='...ESCAPE UNTRUSTED DATA BEFORE PUTTING HERE...'</script>
```

Inside quoted event handler:

```html
<div onmouseover="x='...ESCAPE UNTRUSTED DATA BEFORE PUTTING HERE...'"</div>  
``` 

Please note there are some JavaScript functions that can never safely use untrusted data as input - **EVEN IF JAVASCRIPT ESCAPED!**

For example:

```html
<script>
window.setInterval('...EVEN IF YOU ESCAPE UNTRUSTED DATA YOU ARE XSSED HERE...');
</script>
```

Except for alphanumeric characters, escape all characters less than 256 with the `\xHH` format to prevent switching out of the data value into the script context or into another attribute. **DO NOT** use any escaping shortcuts like `\"` because the quote character may be matched by the HTML attribute parser which runs first. These escaping shortcuts are also susceptible to **escape-the-escape attacks** where the attacker sends `\"` and the vulnerable code turns that into `\\"` which enables the quote.

If an event handler is properly quoted, breaking out requires the corresponding quote. However, we have intentionally made this rule quite broad because event handler attributes are often left unquoted. Unquoted attributes can be broken out of with many characters including `[space]` `%` `*` `+` `,` `-` `/` `;` `<` `=` `>` `^` and `|`.

Also, a `</script>` closing tag will close a script block even though it is inside a quoted string because the HTML parser runs before the JavaScript parser. Please note this is an aggressive escaping policy that over-encodes. If there is a guarantee that proper quoting is accomplished then a much smaller character set is needed. Please look at the [OWASP Java Encoder](https://www.owasp.org/index.php/OWASP_Java_Encoder_Project#tab=Use_the_Java_Encoder_Project) JavaScript escaping examples for examples of proper JavaScript use that requires minimal escaping.

### RULE \#3.1 - HTML escape JSON values in an HTML context and read the data with JSON.parse

In a Web 2.0 world, the need for having data dynamically generated by an application in a javascript context is common. One strategy is to make an AJAX call to get the values, but this isn't always performant. Often, an initial block of JSON is loaded into the page to act as a single place to store multiple values. This data is tricky, though not impossible, to escape correctly without breaking the format and content of the values.

**Ensure returned `Content-Type` header is application/json and not text/html.** This shall instruct the browser not misunderstand the context and execute injected script

**Bad HTTP response:**

```text
HTTP/1.1 200
Date: Wed, 06 Feb 2013 10:28:54 GMT
Server: Microsoft-IIS/7.5....
Content-Type: text/html; charset=utf-8 <-- bad
....
Content-Length: 373
Keep-Alive: timeout=5, max=100
Connection: Keep-Alive
{"Message":"No HTTP resource was found that matches the request URI 'dev.net.ie/api/pay/.html?HouseNumber=9&AddressLine
=The+Gardens<script>alert(1)</script>&AddressLine2=foxlodge+woods&TownName=Meath'.","MessageDetail":"No type was found
that matches the controller named 'pay'."}   <-- this script will pop!!
```

**Good HTTP response:**

```text
HTTP/1.1 200
Date: Wed, 06 Feb 2013 10:28:54 GMT
Server: Microsoft-IIS/7.5....
Content-Type: application/json; charset=utf-8 <--good
.....
```

A common **anti-pattern** one would see:

```html
<script>
// Do NOT do this without encoding the data with one of the techniques listed below.
var initData = <%= data.to_json %>; 
</script>
```

#### JSON serialization

A safe JSON serializer will allow developers to serialize JSON as string of literal JavaScript which can be embedded in an HTML in the contents of the `<script>` tag. HTML characters and JavaScript line terminators need be escaped. Consider the [Yahoo JavaScript Serializer](https://github.com/yahoo/serialize-javascript) for this task.

#### HTML entity encoding

This technique has the advantage that html entity escaping is widely supported and helps separate data from server side code without crossing any context boundaries. Consider placing the JSON block on the page as a normal element and then parsing the innerHTML to get the contents. The javascript that reads the span can live in an external file, thus making the implementation of [CSP](https://content-security-policy.com/) enforcement easier.

```html
<div id="init_data" style="display: none">
 <%= html_escape(data.to_json) %>
</div>
 ```

```javascript
// external js file
var dataElement = document.getElementById('init_data');
// decode and parse the content of the div
var initData = JSON.parse(dataElement.textContent);
```

An alternative to escaping and unescaping JSON directly in JavaScript, is to normalize JSON server-side by converting `<` to `\u003c` before delivering it to the browser. 

## RULE \#4 - CSS Escape And Strictly Validate Before Inserting Untrusted Data into HTML Style Property Values

Rule \#4 is for when you want to put untrusted data into a stylesheet or a style tag. CSS is surprisingly powerful, and can be used for numerous attacks. Therefore, it's important that you only use untrusted data in a property **value** and not into other places in style data. You should stay away from putting untrusted data into complex properties like `url`, `behavior`, and custom (`-moz-binding`). 

You should also not put untrusted data into IE's expression property value which allows JavaScript.

Property value:

```html
<style>
selector { property : ...ESCAPE UNTRUSTED DATA BEFORE PUTTING HERE...; }
</style>
```

```html
<style>
selector { property : "...ESCAPE UNTRUSTED DATA BEFORE PUTTING HERE..."; }
</style>
```

```html
<span style="property : ...ESCAPE UNTRUSTED DATA BEFORE PUTTING HERE...">text</span>
```

Please note there are some CSS contexts that can never safely use untrusted data as input - **EVEN IF PROPERLY CSS ESCAPED!** You will have to ensure that URLs only start with `http` not `javascript` and that properties never start with "expression".

For example:

```css
{ background-url : "javascript:alert(1)"; }  // and all other URLs
{ text-size: "expression(alert('XSS'))"; }   // only in IE
```

Except for alphanumeric characters, escape all characters with ASCII values less than 256 with the \HH escaping format. **DO NOT** use any escaping shortcuts like `\"` because the quote character may be matched by the HTML attribute parser which runs first. These escaping shortcuts are also susceptible to **escape-the-escape attacks** where the attacker sends `\"` and the vulnerable code turns that into `\\"` which enables the quote.

If attribute is quoted, breaking out requires the corresponding quote. All attributes should be quoted but your encoding should be strong enough to prevent XSS when untrusted data is placed in unquoted contexts. 

Unquoted attributes can be broken out of with many characters including `[space]` `%` `*` `+` `,` `-` `/` `;` `<` `=` `>` `^` and `|`. 

Also, the `</style>` tag will close the style block even though it is inside a quoted string because the HTML parser runs before the JavaScript parser. Please note that we recommend aggressive CSS encoding and validation to prevent XSS attacks for both quoted and unquoted attributes. 

## RULE \#5 - URL Escape Before Inserting Untrusted Data into HTML URL Parameter Values

Rule \#5 is for when you want to put untrusted data into HTTP GET parameter value.

```html
<a href="http://www.somesite.com?test=...ESCAPE UNTRUSTED DATA BEFORE PUTTING HERE...">link</a >  
``` 

Except for alphanumeric characters, escape all characters with ASCII values less than 256 with the `%HH` escaping format. Including untrusted data in `data:` URLs should not be allowed as there is no good way to disable attacks with escaping to prevent switching out of the URL. 

All attributes should be quoted. Unquoted attributes can be broken out of with many characters including `[space]` `%` `*` `+` `,` `-` `/` `;` `<` `=` `>` `^` and `|`. Note that entity encoding is useless in this context.

WARNING: Do not encode complete or relative URL's with URL encoding! If untrusted input is meant to be placed into `href`, `src` or other URL-based attributes, it should be validated to make sure it does not point to an unexpected protocol, especially `javascript` links. URL's should then be encoded based on the context of display like any other piece of data. For example, user driven URL's in `HREF` links should be attribute encoded. 

For example: 

```java
String userURL = request.getParameter( "userURL" )
boolean isValidURL = Validator.IsValidURL(userURL, 255); 
if (isValidURL) {  
    <a href="<%=encoder.encodeForHTMLAttribute(userURL)%>">link</a>
}
```

## RULE \#6 - Sanitize HTML Markup with a Library Designed for the Job

If your application handles markup -- untrusted input that is supposed to contain HTML -- it can be very difficult to validate. Encoding is also difficult, since it would break all the tags that are supposed to be in the input. Therefore, you need a library that can parse and clean HTML formatted text. There are several available at OWASP that are simple to use:

**[HtmlSanitizer](https://github.com/mganss/HtmlSanitizer)**

An open-source .Net library. The HTML is cleaned with a white list approach. All allowed tags and attributes can be configured. The library is unit tested with the OWASP [XSS Filter Evasion Cheat Sheet](https://www.owasp.org/index.php/XSS_Filter_Evasion_Cheat_Sheet)

```csharp
var sanitizer = new HtmlSanitizer();
sanitizer.AllowedAttributes.Add("class");
var sanitized = sanitizer.Sanitize(html);
```

**[OWASP Java HTML Sanitizer](https://www.owasp.org/index.php/OWASP_Java_HTML_Sanitizer_Project)**

```java
import org.owasp.html.Sanitizers;
import org.owasp.html.PolicyFactory;
PolicyFactory sanitizer = Sanitizers.FORMATTING.and(Sanitizers.BLOCKS);
String cleanResults = sanitizer.sanitize("<p>Hello, <b>World!</b>");
``` 

For more information on OWASP Java HTML Sanitizer policy construction, see [here](https://github.com/OWASP/java-html-sanitizer).

**[Ruby on Rails SanitizeHelper](http://api.rubyonrails.org/classes/ActionView/Helpers/SanitizeHelper.html)**

The `SanitizeHelper` module provides a set of methods for scrubbing text of undesired HTML elements.

```ruby
<%= sanitize @comment.body, tags: %w(strong em a), attributes: %w(href) %>
```

**Other libraries that provide HTML Sanitization include:**
- [HTML sanitizer](https://github.com/google/closure-library/blob/master/closure/goog/html/sanitizer/htmlsanitizer.js) from [Google Closure Library](https://developers.google.com/closure/library/) (JavaScript/Node.js, [docs](https://google.github.io/closure-library/api/goog.html.sanitizer.HtmlSanitizer.html))
- [DOMPurify](https://github.com/cure53/DOMPurify) (JavaScript, requires [jsdom](https://github.com/jsdom/jsdom) for Node.js)
- [PHP HTML Purifier](http://htmlpurifier.org/)
- [Python Bleach](https://pypi.python.org/pypi/bleach)

## RULE \#7 - Avoid JavaScript URL's

Untrusted URL's that include the protocol javascript: will execute javascript code when used in URL DOM locations such as anchor tag HREF attributes or iFrame src locations. Be sure to validate all untrusted URL's to ensure they only contain safe schemes such as HTTPS.

## RULE \#8 - Prevent DOM-based XSS

For details on what DOM-based XSS is, and defenses against this type of XSS flaw, please see the OWASP article on [DOM based XSS Prevention Cheat Sheet](DOM_based_XSS_Prevention_Cheat_Sheet.md).

## Bonus Rule \#1: Use HTTPOnly cookie flag

Preventing all XSS flaws in an application is hard, as you can see. To help mitigate the impact of an XSS flaw on your site, OWASP also recommends you set the HTTPOnly flag on your session cookie and any custom cookies you have that are not accessed by any JavaScript you wrote. This cookie flag is typically on by default in .NET apps, but in other languages you have to set it manually. For more details on the HTTPOnly cookie flag, including what it does, and how to use it, see the OWASP article on [HTTPOnly](https://www.owasp.org/index.php/HTTPOnly).

## Bonus Rule \#2: Implement Content Security Policy

There is another good complex solution to mitigate the impact of an XSS flaw called Content Security Policy. It's a browser side mechanism which allows you to create source whitelists for client side resources of your web application, e.g. JavaScript, CSS, images, etc. CSP via special HTTP header instructs the browser to only execute or render resources from those sources. 

For example this CSP:

```text
Content-Security-Policy: default-src: 'self'; script-src: 'self' static.domain.tld
```

Will instruct web browser to load all resources only from the page's origin and JavaScript source code files additionally from `static.domain.tld`. For more details on Content Security Policy, including what it does, and how to use it, see this article on [Content Security Policy](https://content-security-policy.com).

## Bonus Rule \#3: Use an Auto-Escaping Template System

Many web application frameworks provide automatic contextual escaping functionality such as [AngularJS strict contextual escaping](https://docs.angularjs.org/api/ng/service/$sce) and [Go Templates](https://golang.org/pkg/html/template/). Use these technologies when you can.

## Bonus Rule \#4: Use the X-XSS-Protection Response Header

This HTTP [response header](https://developer.mozilla.org/en-US/docs/Web/HTTP/Headers/X-XSS-Protection) enables the Cross-site scripting (XSS) filter built into some modern web browsers. This header is usually enabled by default anyway, so the role of this header is to re-enable the filter for this particular website if it was disabled by the user.

<<<<<<< HEAD
Note that Firefox never supported X-XSS-Protection and Chrome and Edge have announced they are dropping support for it.

## Bonus Rule \#5: Properly use modern JS frameworks like Angular (2+) or ReactJS
=======
## Bonus Rule \#5: Properly use modern JS frameworks
>>>>>>> 819bcde6

Modern JavaScript frameworks have pretty good XSS protection built in.
Usually framework API allows bypassing that protection in order to render unescaped HTML or include executable code.

The following API methods and props in the table below are considered dangerous and by using them you are potentially exposing your users to an XSS vulnerability.
If you **really** have to use them remember that now all the data must be [sanitized](#rule-6---sanitize-html-markup-with-a-library-designed-for-the-job) by yourself.

| JavaScript framework | Dangerous methods / props                                                                     |
|----------------------|------------------------------------------------------------------------------------------------|
| Angular (2+)         | [bypassSecurityTrust](https://angular.io/guide/security#bypass-security-apis)                  |       
| React                | [`dangerouslySetInnerHTML`](https://reactjs.org/docs/dom-elements.html#dangerouslysetinnerhtml)|   
| Svelte               | [`{@html ...}`](https://svelte.dev/docs#html)                                                  |
| Vue (2+)             | [`v-html`](https://vuejs.org/v2/api/#v-html)                                                   |

Avoid template injection in Angular by building with `--prod` parameter (`ng build --prod`).

Also remember to keep your framework updated to the latest version with all possible bug fixes. 

# XSS Prevention Rules Summary

| Data Type | Context                                  | Code Sample                                                                                                        | Defense                                                                                                                                                                                        |
|-----------|------------------------------------------|--------------------------------------------------------------------------------------------------------------------|------------------------------------------------------------------------------------------------------------------------------------------------------------------------------------------------|
| String    | HTML Body                                |  `<span>UNTRUSTED DATA </span>`                                                                          | HTML Entity Encoding (rule \#1).                                                                                                                                                               |
| String    | Safe HTML Attributes                     | `<input type="text" name="fname" value="UNTRUSTED DATA ">`                                               | Aggressive HTML Entity Encoding (rule \#2), Only place untrusted data into a whitelist of safe attributes (listed below), Strictly validate unsafe attributes such as background, id and name. |
| String    | GET Parameter                            | `<a href="/site/search?value=UNTRUSTED DATA ">clickme</a>`                                               | URL Encoding (rule \#5).                                                                                                                                                                       |
| String    | Untrusted URL in a SRC or HREF attribute | `<a href="UNTRUSTED URL ">clickme</a> <iframe src="UNTRUSTED URL " />`                                   | Canonicalize input, URL Validation, Safe URL verification, Whitelist http and https URL's only (Avoid the JavaScript Protocol to Open a new Window), Attribute encoder.                        |
| String    | CSS Value                                | `html <div style="width: UNTRUSTED DATA ;">Selection</div>`                                                   | Strict structural validation (rule \#4), CSS Hex encoding, Good design of CSS Features.                                                                                                        |
| String    | JavaScript Variable                      | `<script>var currentValue='UNTRUSTED DATA ';</script> <script>someFunction('UNTRUSTED DATA ');</script>` | Ensure JavaScript variables are quoted, JavaScript Hex Encoding, JavaScript Unicode Encoding, Avoid backslash encoding (`\"` or `\'` or `\\`).                                                 |
| HTML      | HTML Body                                | `<div>UNTRUSTED HTML</div>`                                                                             | HTML Validation (JSoup, AntiSamy, HTML Sanitizer...).                                                                                                                                          |
| String    | DOM XSS                                  | `<script>document.write("UNTRUSTED INPUT: " + document.location.hash );<script/>`                        | [DOM based XSS Prevention Cheat Sheet](DOM_based_XSS_Prevention_Cheat_Sheet.md)                                                                                                                |

The following snippets of HTML demonstrate how to safely render untrusted data in a variety of different contexts.

**Safe HTML Attributes include:** `align`, `alink`, `alt`, `bgcolor`, `border`, `cellpadding`, `cellspacing`, `class`, `color`, `cols`, `colspan`, `coords`, `dir`, `face`, `height`, `hspace`, `ismap`, `lang`, `marginheight`, `marginwidth`, `multiple`, `nohref`, `noresize`, `noshade`, `nowrap`, `ref`, `rel`, `rev`, `rows`, `rowspan`, `scrolling`, `shape`, `span`, `summary`, `tabindex`, `title`, `usemap`, `valign`, `value`, `vlink`, `vspace`, `width`.

# Output Encoding Rules Summary

The purpose of output encoding (as it relates to Cross Site Scripting) is to convert untrusted input into a safe form where the input is displayed as **data** to the user without executing as **code** in the browser. The following charts details a list of critical output encoding methods needed to stop Cross Site Scripting.

| Encoding Type           | Encoding Mechanism                                                                                                                                                                                                                                                                                                               |
|-------------------------|----------------------------------------------------------------------------------------------------------------------------------------------------------------------------------------------------------------------------------------------------------------------------------------------------------------------------------|
| HTML Entity Encoding    | Convert `&` to `&amp;`, Convert `<` to `&lt;`, Convert `>` to `&gt;`, Convert `"` to `&quot;`, Convert `'` to `&#x27;`, Convert `/` to `&#x2F;`                                                                                                                                                                                  |
| HTML Attribute Encoding | Except for alphanumeric characters, escape all characters with the HTML  Entity `&#xHH;` format, including spaces. (**HH** = Hex Value)                                                                                                                                                                                              |
| URL Encoding            | Standard percent encoding, see [here](http://www.w3schools.com/tags/ref_urlencode.asp). URL encoding should only be used to encode parameter values, not the entire URL or path fragments of a URL.                                                                                                                              |
| JavaScript Encoding     | Except for alphanumeric characters, escape all characters with the `\uXXXX` unicode escaping format (**X** = Integer).                                                                                                                                                                                                               |
| CSS Hex Encoding        | CSS escaping supports `\XX` and `\XXXXXX`. Using a two character escape can  cause problems if the next character continues the escape sequence.  There are two solutions (a) Add a space after the CSS escape (will be  ignored by the CSS parser) (b) use the full amount of CSS escaping  possible by zero padding the value. |

# Related Articles

**XSS Attack Cheat Sheet**

The following article describes how to exploit different kinds of XSS Vulnerabilities that this article was created to help you avoid:

- OWASP: [XSS Filter Evasion Cheat Sheet](https://www.owasp.org/index.php/XSS_Filter_Evasion_Cheat_Sheet) - Based on - [RSnake's: "XSS Cheat Sheet"](https://www.in-secure.org/misc/xss/xss.html).

**Description of XSS Vulnerabilities**

- OWASP article on [XSS](https://www.owasp.org/index.php/XSS) Vulnerabilities.

**Discussion on the Types of XSS Vulnerabilities**

- [Types of Cross-Site Scripting](https://www.owasp.org/index.php/Types_of_Cross-Site_Scripting).

**How to Review Code for Cross-site scripting Vulnerabilities**

- [OWASP Code Review Guide](https://www.owasp.org/index.php/:Category:OWASP_Code_Review_Project) article on [Reviewing Code for Cross-site scripting](https://www.owasp.org/index.php/Reviewing_Code_for_Cross-site_scripting) Vulnerabilities.

**How to Test for Cross-site scripting Vulnerabilities**

- [OWASP Testing Guide](https://www.owasp.org/index.php/:Category:OWASP_Testing_Project) article on [Testing for Cross site scripting](https://www.owasp.org/index.php/Testing_for_Cross_site_scripting) Vulnerabilities.
- [XSS Experimental Minimal Encoding Rules](https://www.owasp.org/index.php/XSS_Experimental_Minimal_Encoding_Rules)<|MERGE_RESOLUTION|>--- conflicted
+++ resolved
@@ -376,13 +376,9 @@
 
 This HTTP [response header](https://developer.mozilla.org/en-US/docs/Web/HTTP/Headers/X-XSS-Protection) enables the Cross-site scripting (XSS) filter built into some modern web browsers. This header is usually enabled by default anyway, so the role of this header is to re-enable the filter for this particular website if it was disabled by the user.
 
-<<<<<<< HEAD
 Note that Firefox never supported X-XSS-Protection and Chrome and Edge have announced they are dropping support for it.
 
-## Bonus Rule \#5: Properly use modern JS frameworks like Angular (2+) or ReactJS
-=======
 ## Bonus Rule \#5: Properly use modern JS frameworks
->>>>>>> 819bcde6
 
 Modern JavaScript frameworks have pretty good XSS protection built in.
 Usually framework API allows bypassing that protection in order to render unescaped HTML or include executable code.
