# Cryptographic Storage Cheat Sheet

## Introduction

This article provides a simple model to follow when implementing solutions to protect data at rest.

Passwords should not be stored using reversible encryption - secure password hashing algorithms should be used instead. The [Password Storage Cheat Sheet](Password_Storage_Cheat_Sheet.md) contains further guidance on storing passwords.

## Contents

- [Cryptographic Storage Cheat Sheet](#cryptographic-storage-cheat-sheet)
  * [Introduction](#introduction)
  * [Contents](#contents)
  * [Architectural Design](#architectural-design)
    + [Where to Perform Encryption](#where-to-perform-encryption)
    + [Minimise the Storage of Sensitive Information](#minimise-the-storage-of-sensitive-information)
  * [Algorithms](#algorithms)
    + [Custom Algorithms](#custom-algorithms)
    + [Cipher Modes](#cipher-modes)
    + [Secure Random Number Generation](#secure-random-number-generation)
      - [UUIDs and GUIDs](#uuids-and-guids)
    + [Defence in Depth](#defence-in-depth)
  * [Key Management](#key-management)
    + [Processes](#processes)
    + [Key Generation](#key-generation)
    + [Key Lifetimes and Rotation](#key-lifetimes-and-rotation)
  * [Key Storage](#key-storage)
    + [Separation of Keys and Data](#separation-of-keys-and-data)
    + [Encrypting Stored Keys](#encrypting-stored-keys)

## Architectural Design

The first step in designing any application is to consider the overall architecture of the system, as this will have a huge impact on the technical implementation.

This process should begin with considering the [threat model](Threat_Modeling_Cheat_Sheet.md) of the application (i.e, who you trying to protect that data against).

The use of dedicated secret or key management systems can provide an additional layer of security protection, as well as making the management of secrets significantly easier - however it comes at the cost of additional complexity and administrative overhead - so may not be feasible for all applications. Note that many cloud environments provide these services, so these should be taken advantage of where possible.

### Where to Perform Encryption

Encryption can be performed on a number of levels in the application stack, such as:

- At the application level.
- At the database level (e.g, [SQL Server TDE](https://docs.microsoft.com/en-us/sql/relational-databases/security/encryption/transparent-data-encryption?view=sql-server-ver15)
- At the filesystem level (e.g, BitLocker or LUKS)
- At the hardware level (e.g, encrypted RAID cards or SSDs)

Which layer(s) are most appropriate will depend on the threat model. For example, hardware level encryption is effective at protecting against the physical theft of the server, but will provide no protection if an attacker is able to compromise the server remotely.

### Minimise the Storage of Sensitive Information

The best way to protect sensitive information is to not store it in the first place. Although this applies to all kinds of information, it is most often applicable to credit card details, as they are highly desirable for attackers, and PCI DSS has such stringent requirements for how they must be stored. Wherever possible, the storage of sensitive information should be avoided.

## Algorithms

For symmetric encryption **AES** with a key that's at least **128 bits** (ideally **256 bits**) and a secure [mode](#cipher-modes) should be used as the preferred algorithm.

For asymmetric encryption, use elliptical curve cryptography (ECC) with a secure curve such as **Curve25519** as a preferred algorithm. If ECC is not available and  **RSA** must be used, then ensure that the key is at least **2048 bits**.

Many other symmetric and asymmetric algorithms are available which have their own pros and cons, and they may be better or worse than AES or Curve25519 in specific use cases. When considering these, a number of factors should be taken into account, including:

- Key size.
- Known attacks and weaknesses of the algorithm.
- Maturity of the algorithm.
- Approval by third parties such as [NIST's algorithmic validation program](https://csrc.nist.gov/projects/cryptographic-algorithm-validation-program).
- Performance (both for encryption and decryption).
- Quality of the libraries available.
- Portability of the algorithm (i.e, how widely supported is it).

In some cases there may be regulatory requirements that limit the algorithms that can be used, such as [FIPS 140-2](https://csrc.nist.gov/csrc/media/publications/fips/140/2/final/documents/fips1402annexa.pdf) or [PCI DSS](https://www.pcisecuritystandards.org/pci_security/glossary#Strong%20Cryptography).

### Custom Algorithms

Don't do this.

### Cipher Modes

There are various [modes](https://en.wikipedia.org/wiki/Block_cipher_mode_of_operation) that can be used to allow block ciphers (such as AES) to encrypt arbitrary amounts of data, in the same way that a stream cipher would. These modes have different security and performance characteristics, and a full discussion of them is outside the scope of this cheat sheet. Some of the modes have requirements to generate secure initialisation vectors (IVs) and other attributes, but these should be handled automatically by the library.

Where available, authenticated modes should always be used. These provide guarantees of the integrity and authenticity of the data, as well as confidentiality. The most commonly used authenticated modes are **[GCM](https://en.wikipedia.org/wiki/Galois/Counter_Mode)** and **[CCM](https://en.wikipedia.org/wiki/CCM_mode)**, which should be used as a first preference.

If GCM or CCM are not available, then [CTR](https://en.wikipedia.org/wiki/Block_cipher_mode_of_operation#Counter_%28CTR%29) mode or [CBC](https://en.wikipedia.org/wiki/Block_cipher_mode_of_operation#Cipher_Block_Chaining_%28CBC%29) mode should be used. As these do not provide any guarantees about the authenticity of the data, separate authentication should be implemented, such as using the [Encrypt-then-MAC](https://en.wikipedia.org/wiki/Authenticated_encryption#Encrypt-then-MAC_%28EtM%29) technique. Care needs to be taken when using this method with [variable length messages](https://en.wikipedia.org/wiki/CBC-MAC#Security_with_fixed_and_variable-length_messages)

If random access to the encrypted data is required then [XTS](https://en.wikipedia.org/wiki/Disk_encryption_theory#XTS) mode should be used. This is typically used for disk encryption, so it unlikely to be used by a web application.

[ECB](https://en.wikipedia.org/wiki/Block_cipher_mode_of_operation#ECB) should not be used outside of very specific circumstances.

### Secure Random Number Generation

Random numbers (or strings) are needed for various security critical functionality, such as generating encryption keys, IVs, session IDs, CSRF tokens or password reset tokens. As such, it is important that these are generated securely, and that it is not possible for an attacker to guess and predict them.

It is generally not possible for computers to generate truly random numbers (without special hardware), so most systems and languages provide two different types of randomness.

Pseudo-Random Number Generators (PRNG) provide low-quality randomness that are much faster, and can be used for non-security related functionality (such as ordering results on a page, or randomising UI elements). However, they **must not** be used for anything security critical, as it is often possible for attackers to guess or predict the output.

Cryptographically Secure Pseudo-Random Number Generators (CSPRNG) are designed to produce a much higher quality of randomness (more strictly, a greater amount of entropy), making them safe to use for security-sensitive functionality. However, they are slower and more CPU intensive, can end up blocking in some circumstances when large amounts of random data are requested. As such, if large amounts of non-security related randomness are needed, they may not be appropriate.

The table below shows the recommended algorithms for each language, as well as insecure functions that should not be used.

| Language | Unsafe Functions | Cryptographically Secure Functions |
|----------|------------------|------------------------------------|
| C        | `random()`, `rand()` | [getrandom(2)](http://man7.org/linux/man-pages/man2/getrandom.2.html) |
| Java     | `java.util.Random()` | [java.security.SecureRandom](https://docs.oracle.com/javase/8/docs/api/java/security/SecureRandom.html) |
| PHP      | `rand()`, `mt_rand()`, `array_rand()`, `uniqid()` | [random_bytes()](https://www.php.net/manual/en/function.random-bytes.php), [random_int()](https://www.php.net/manual/en/function.random-int.php) in PHP 7 or [openssl_random_pseudo_bytes()](https://www.php.net/manual/en/function.openssl-random-pseudo-bytes.php) in PHP 5 |
| .NET/C#  | `Random()`, | [RNGCryptoServiceProvider](https://docs.microsoft.com/en-us/dotnet/api/system.security.cryptography.rngcryptoserviceprovider?view=netframework-4.8) |
| Objective-C | `arc4random()` (Uses RC4 Cipher), | [SecRandomCopyBytes](https://developer.apple.com/documentation/security/1399291-secrandomcopybytes?language=objc) |
| Python   | `random()`, | [secrets()](https://docs.python.org/3/library/secrets.html#module-secrets) |
| Ruby     | `Random`, | [SecureRandom](https://ruby-doc.org/stdlib-2.5.1/libdoc/securerandom/rdoc/SecureRandom.html) |
| Go       | `rand` using `math/rand` package, | [crypto.rand](https://golang.org/pkg/crypto/rand/) package |
| Rust     | `rand::prng::XorShiftRng`, | [rand::prng::chacha::ChaChaRng](https://docs.rs/rand/0.5.0/rand/prng/chacha/struct.ChaChaRng.html) and the rest of the Rust library [CSPRNGs.](https://docs.rs/rand/0.5.0/rand/prng/index.html#cryptographically-secure-pseudo-random-number-generators-csprngs) |

#### UUIDs and GUIDs

Universally unique identifiers (UUIDs or GUIDs) are sometimes used as a quick way to generate random strings. Although they can provide a reasonable source of randomness, this will depend on the [type or version](https://en.wikipedia.org/wiki/Universally_unique_identifier#Versions) of the UUID that is created.

Specifically, version 1 UUIDs are comprised of a high precision timestamp and the MAC address of the system that generated them, so are **not random** (although they may be hard to guess, given the timestamp is to the nearest 100ns). Type 4 UUIDs are randomly generated, although whether this is done using a CSPRNG will depend on the implementation. Unless this is known to be secure in the specific language or framework, the randomness of UUIDs should not be relied upon.

### Defence in Depth

Applications should be designed to still be secure even if cryptographic controls fail. Any information that is stored in an encrypted form should also be protected by additional layers of security. Application should also not rely on the security of encrypted URL parameters, and should enforce strong access control to prevent unauthorised access to information.

## Key Management

### Processes

Formal processes should be implemented (and tested) to cover all aspects of key management, including:

- Generating and storing new keys.
- Distributing keys to the required parties.
- Deploying keys to application servers.
- Rotating and decommissioning old keys

### Key Generation

Keys should be randomly generated using a cryptographically secure function, such as those discussed in the [Secure Random Number Generation](#secure-random-number-generation) section. Keys **should not** be based on common words or phrases, or on "random" characters generated by mashing the keyboard.

Where multiple keys are used (such as data separate data-encrypting and key-encrypting keys), they should be fully independent from each other.

### Key Lifetimes and Rotation

Encryption keys should be changed (or rotated) based on a number of different criteria:

- If the previous key is known (or suspected) to have been compromised.
  * This could also be caused by a someone who had access to the key leaving the organisation.
- After a specified period of time has elapsed (known as the cryptoperiod).
  * There are many factors that could affect what an appropriate cryptoperiod is, including the size of the key, the sensitivity of the data, and the threat model of the system. See section 5.3 of [NIST SP 800-57](https://nvlpubs.nist.gov/nistpubs/SpecialPublications/NIST.SP.800-57pt1r4.pdf) for further guidance.
- After the key has been used to encrypt a specific amount of data.
  * This would typically be `2^35` bytes (~34GB) for 64-bit keys and `2^68` bytes (~295 exabytes) for 128 bit keys.
- If there is a significant change to the security provided by the algorithm (such as a new attack being announced).

Once one of these criteria have been met, a new key should be generated and used for encrypting any new data. There are two main approaches for how existing data that was encrypted with the old key(s) should be handled:

1. Decrypting it and re-encrypting it with the new key.
2. Marking each item with the ID of the key that was used to encrypt it, and storing multiple keys to allow the old data to be decrypted.

The first option should generally be preferred, as it greatly simplifies both the application code and key management processes; however, it may not always be feasible. Note that old keys should generally be stored for a certain period after they have been retired, in case old backups of copies of the data need to be decrypted.

It is important that the code and processes required to rotate a key are in place **before** they are required, so that keys can be quickly rotated in the event of a compromise. Additionally, processes should also be implemented to allow the encryption algorithm or library to be changed, in case a new vulnerability is found in the algorithm or implementation.

## Key Storage

Securely storing cryptographic keys is one of the hardest problems to solve, as the application always needs to have some level of access to the keys in order to decrypt the data. While it may not be possible to fully protect the keys from an attacker who has fully compromised the application, a number of steps can be taken to make it harder for them to obtain the keys.

Where available, the secure storage mechanisms provided by the operating system, framework or cloud service provider should be used. These include:

- A physical Hardware Security Module (HSM).
- A virtual HSM.
- Key vaults such as [Amazon KMS](https://aws.amazon.com/kms/) or [Azure Key Vault](https://azure.microsoft.com/en-gb/services/key-vault/).
- Secure storage APIs provided by the [ProtectedData](https://docs.microsoft.com/en-us/dotnet/api/system.security.cryptography.protecteddata?redirectedfrom=MSDN&view=netframework-4.8) class in the .NET framework.

There are many advantages to using these types of secure storage over simply putting keys in configuration files. The specifics of these will vary depending on the solution used, but they include:

- Central management of keys, especially in containerised environments.
- Easy key rotation and replacement.
- Secure key generation.
- Simplifying compliance with regulatory standards such as FIPS 140 or PCI DSS.
- Making it harder for an attacker to export or steal keys.

In some cases none of these will be available, such as in a shared hosting environment, meaning that it is not possible to obtain a high degree of protection for any encryption keys. However, the following basic rules can still be followed:

- Do not hard-code keys into the application source code.
- Do not check keys into version control systems.
- Protect the configuration files containing the keys with restrictive permissions.
- Avoid storing keys in environment variables, as these can be accidentally exposed through functions such as [phpinfo()](https://www.php.net/manual/en/function.phpinfo.php) or through the `/proc/self/environ` file.

### Separation of Keys and Data

Where possible, encryption keys should be stored in a separate location from encrypted data. For example, if the data is stored in a database, the keys should be stored in the filesystem. This means that if an attacker only has access to one of these (for example through directory traversal or SQL injection), they cannot access both the keys and the data.

Depending on the architecture of the environment, it may be possible to store the keys and data on separate systems, which would provide a greater degree of isolation.

### Encrypting Stored Keys

Where possible, encryption keys should themselves be stored in an encrypted form. At least two separate keys are required for this:

- The Data Encryption Key (DEK) is used to encrypt the data.
- The Key Encryption Key (KEK) is used to encrypt the DEK.

For this to be effective, the KEK must be stored separately from the DEK. The encrypted DEK can be stored with the data, but will only be usable if an attacker is able to also obtain the KEK, which is stored on another system.

<<<<<<< HEAD
- [Testing for SSL-TLS](https://wiki.owasp.org/index.php/Testing_for_SSL-TLS_%28OWASP-CM-001%29)
- [Guide to Cryptography](https://wiki.owasp.org/index.php/Guide_to_Cryptography)
- [Application Security Verification Standard (ASVS) – Communication Security Verification Requirements (V9)](https://github.com/OWASP/ASVS/blob/v4.0.1/4.0/en/0x17-V9-Communications.md)
- [SSLLabs wiki](https://github.com/ssllabs/research/wiki)
- [Mozilla TLS wiki](https://wiki.mozilla.org/Security/Server_Side_TLS)
- [Transport Layer Protection Cheat Sheet](Transport_Layer_Protection_Cheat_Sheet.md)
- [BetterCrypto - Config Snippets](https://bettercrypto.org/)
=======
The KEK should also be at least as strong as the DEK. The [envelope encryption](https://cloud.google.com/kms/docs/envelope-encryption) guidance from Google contains further details on how to manage DEKs and KEKs.
>>>>>>> c245734d

In simpler application architectures (such as shared hosting environments) where the KEK and DEK cannot be stored separately, there is limited value to this approach, as an attacker is likely to be able to obtain both of the keys at the same time. However, it can provide an additional barrier to unskilled attackers.

A key derivation function (KDF) could be used to generate a KEK from user-supplied input (such a passphrase), which would then be used to encrypt a randomly generated DEK. This allows the KEK to be easily changed (when the user changes their passphrase), without needing to re-encrypt the data (as the DEK remains the same).<|MERGE_RESOLUTION|>--- conflicted
+++ resolved
@@ -198,17 +198,7 @@
 
 For this to be effective, the KEK must be stored separately from the DEK. The encrypted DEK can be stored with the data, but will only be usable if an attacker is able to also obtain the KEK, which is stored on another system.
 
-<<<<<<< HEAD
-- [Testing for SSL-TLS](https://wiki.owasp.org/index.php/Testing_for_SSL-TLS_%28OWASP-CM-001%29)
-- [Guide to Cryptography](https://wiki.owasp.org/index.php/Guide_to_Cryptography)
-- [Application Security Verification Standard (ASVS) – Communication Security Verification Requirements (V9)](https://github.com/OWASP/ASVS/blob/v4.0.1/4.0/en/0x17-V9-Communications.md)
-- [SSLLabs wiki](https://github.com/ssllabs/research/wiki)
-- [Mozilla TLS wiki](https://wiki.mozilla.org/Security/Server_Side_TLS)
-- [Transport Layer Protection Cheat Sheet](Transport_Layer_Protection_Cheat_Sheet.md)
-- [BetterCrypto - Config Snippets](https://bettercrypto.org/)
-=======
 The KEK should also be at least as strong as the DEK. The [envelope encryption](https://cloud.google.com/kms/docs/envelope-encryption) guidance from Google contains further details on how to manage DEKs and KEKs.
->>>>>>> c245734d
 
 In simpler application architectures (such as shared hosting environments) where the KEK and DEK cannot be stored separately, there is limited value to this approach, as an attacker is likely to be able to obtain both of the keys at the same time. However, it can provide an additional barrier to unskilled attackers.
 
