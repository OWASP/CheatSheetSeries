#!/usr/bin/env python
# -*- coding: utf-8 -*-
"""
<<<<<<< HEAD
Python3 script to generate a JSON structure with the list of
all cheatcheets classified by the technology used in the samples
=======
Python3 script to generate a JSON structure with the list of 
all cheatsheets classified by the technology used in the samples 
>>>>>>> a657b9b3
of code provided using the alphabetical index as source:
https://raw.githubusercontent.com/OWASP/CheatSheetSeries/master/Index.md

Do not require to have a local copy of the GitHub repository.

Dependencies: pip install requests
"""
import sys
import requests
import json
from collections import OrderedDict

# Define templates
CS_BASE_URL = "https://cheatsheetseries.owasp.org/cheatsheets/%s.html"

# Grab the index MD source from the GitHub repository
response = requests.get(
    "https://raw.githubusercontent.com/OWASP/CheatSheetSeries/master/Index.md")
if response.status_code != 200:
    print("Cannot load the INDEX content: HTTP %s received!" %
          response.status_code)
    sys.exit(1)
else:
    data = OrderedDict({})
    for line in response.text.split("\n"):
        if "(assets/Index_" in line:
            work = line.strip()
            # Extract the name of the CS
            cs_name = work[1:work.index("]")]
            # Extract technologies and map the CS to them
            technologies = work.split("!")[1:]
            for technology in technologies:
                technology_name = technology[1:technology.index("]")].upper()
                if technology_name not in data:
                    data[technology_name] = []
                data[technology_name].append(
                    {"CS_NAME": cs_name, "CS_URL": CS_BASE_URL % cs_name
                     .replace(" ", "_")})
    # Display the built structure and formatted JSON
    print(json.dumps(data, sort_keys=True, indent=1))
    sys.exit(0)<|MERGE_RESOLUTION|>--- conflicted
+++ resolved
@@ -1,13 +1,8 @@
 #!/usr/bin/env python
 # -*- coding: utf-8 -*-
 """
-<<<<<<< HEAD
-Python3 script to generate a JSON structure with the list of
-all cheatcheets classified by the technology used in the samples
-=======
 Python3 script to generate a JSON structure with the list of 
 all cheatsheets classified by the technology used in the samples 
->>>>>>> a657b9b3
 of code provided using the alphabetical index as source:
 https://raw.githubusercontent.com/OWASP/CheatSheetSeries/master/Index.md
 
