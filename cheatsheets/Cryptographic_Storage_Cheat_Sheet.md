--- conflicted
+++ resolved
@@ -37,11 +37,7 @@
 
 For symmetric encryption **AES** with a key that's at least **128 bits** (ideally **256 bits**) and a secure [mode](#cipher-modes) should be used as the preferred algorithm.
 
-<<<<<<< HEAD
 For asymmetric encryption, use elliptical curve cryptography (ECC) with a secure curve such as **Curve25519** as a preferred algorithm. If ECC is not available **RSA** must be used, then ensure that the key is at least **2048 bits**.
-=======
-For asymmetric encryption, use elliptical curve cryptography (ECC) with a secure curve such as **X25519** as a preferred algorithm. If ECC is not available, **RSA** must be used with a key that is at least **2048 bits** in size.
->>>>>>> ddae2b7d
 
 Many other symmetric and asymmetric algorithms are available which have their own pros and cons with specific use cases, and they may be better or worse than AES or X25519. When considering these, a number of factors should be taken into account, including:
 
