# Vulnerable Dependency Management Cheat Sheet

## Introduction

The objective of the cheat sheet is to provide a proposal of approach regarding the handling of vulnerable third-party dependencies when they are detected, and this, depending on different situation.

The cheat sheet is not tools oriented but it contains a [tools](#Tools) section informing the reader about free and commercial solutions that can be used to detect vulnerable dependencies, depending on the level of support on the technologies at hand

**Note:**

Proposals mentioned in this cheat sheet are not silver-bullet (recipes that work in all situations) yet can be used as a foundation and adapted to your context.

## Context

Most of the projects use third-party dependencies to delegate handling of different kind of operations, _e.g._ generation of document in a specific format, HTTP communications, data parsing of a specific format, etc.

It's a good approach because it allows the development team to focus on the real application code supporting the expected business feature. The dependency brings forth an expected downside where the security posture of the real application is now resting on it.

This aspect is referenced in the following projects:
<<<<<<< HEAD
=======

>>>>>>> 8654056a
- [OWASP TOP 10 2017](https://owasp.org/www-project-top-ten/OWASP_Top_Ten_2017/) under the point *[A9 - Using Components with Known Vulnerabilities](https://owasp.org/www-project-top-ten/OWASP_Top_Ten_2017/Top_10-2017_A9-Using_Components_with_Known_Vulnerabilities.html)*.
- [OWASP Application Security Verification Standard Project](https://owasp.org/www-project-application-security-verification-standard/) under the section *V14.2 Dependency*.

Based on this context, it's important for a project to ensure that all the third-party dependencies implemented are clean of any security issue, and if they happen to contain any security issues, the development team needs to be aware of it and apply the required mitigation measures to secure the affected application.

It's highly recommended to perform automated analysis of the dependencies from the birth of the project. Indeed, if this task is added at the middle or end of the project, it can imply a huge amount of work to handle all the issues identified and that will in turn impose a huge burden on the development team and might to blocking the advancement of the project at hand.

**Note:**

In the rest of the cheat sheet, when we refer to *development team* then we assume that the team contains a member with the required application security skills or can refer to someone in the company having these kind of skills to analyse the vulnerability impacting the dependency.

## Remark about the detection

It's important to keep in mind the different ways in which a security issue is handled after its discovery.

### 1. Responsible disclosure

See a description [here](https://en.wikipedia.org/wiki/Responsible_disclosure).

A researcher discovers a vulnerability in a component, and after collaboration with the component provider, they issue a [CVE](https://en.wikipedia.org/wiki/Common_Vulnerabilities_and_Exposures) (sometimes a specific vulnerability identifier to the provider is created but generally a CVE identifier is preferred) associated to the issue allowing the public referencing of the issue as well as the available fixation/mitigation.

If in case the provider doesn't properly cooperate with the researcher, the following results are expected:

- CVE gets accepted by the vendor yet the provider [refuses to fix the issue](https://www.excellium-services.com/cert-xlm-advisory/cve-2019-7161/).
- Most of the time, if the researcher doesn't receive back a response in 30 days, they go ahead and do a [full disclosure](#2.-full-disclosure) of the vulnerability.

Here, the vulnerability is always referenced in the [CVE global database](https://nvd.nist.gov/vuln/data-feeds) used, generally, by the detection tools as one of the several input sources used.

### 2. Full disclosure

See a description [here](https://en.wikipedia.org/wiki/Full_disclosure), into the section named **Computers** about **Computer Security**.

The researcher decides to release all the information including exploitation code/method on services like [Full Disclosure mailing list](https://seclists.org/fulldisclosure/), [Exploit-DB](https://www.exploit-db.com).

Here a CVE is not always created then the vulnerability is not always in the CVE global database causing the detection tools to be potentially blind about unless the tools use other input sources.

## Remark about the security issue handling decision

When a security issue is detected, it's possible to decide to accept the risk represented by the security issue. However, this decision must be taken by the [Chief Risk Officer](https://en.wikipedia.org/wiki/Chief_risk_officer) (fallback possible to [Chief Information Security Officer](https://en.wikipedia.org/wiki/Chief_information_security_officer)) of the company based on technical feedback from the development team that have analysed the issue (see the *[Cases](#cases)* section) as well as the CVE's [CVSS](https://www.first.org/cvss/user-guide) score indicators.

## Cases

When a security issue is detected, the development team can meet one of the situations (named *Case* in the rest of the cheat sheet) presented in the sub sections below.

If the vulnerably impact a [transitive dependency](https://en.wikipedia.org/wiki/Transitive_dependency) then the action will be taken on the direct dependency of the project because acting on a transitive dependency often impact the stability of the application.

Acting on a on a transitive dependency require the development team to fully understand the complete relation/communication/usage from the project first level dependency until the dependency impacted by the security vulnerability, this task is very time consuming.

### Case 1

#### Context

Patched version of the component has been released by the provider.

#### Ideal condition of application of the approach

Set of automated unit or integration or functional or security tests exist for the features of the application using the impacted dependency allowing to validate that the feature is operational.

#### Approach

**Step 1:**

Update the version of the dependency in the project on a testing environment.

**Step 2:**

Prior to running the tests, 2 output paths are possible:
<<<<<<< HEAD
- All tests succeed, and thus the update can be pushed to production.
- One or several tests failed, several output paths are possible:
    * Failure is due to change in some function calls (_e.g._ signature, argument, package, etc.). The development team must update their code to fit the new library. Once that is done, re-run the tests.
    * Technical incompatibility of the released dependency (_e.g._ require a more recent runtime version) which leads to the following actions:
        1. Raise the issue to the provider.
        2. Apply [Case 2](#case-2) while waiting for the provider's feedback.
=======
>>>>>>> 8654056a

- All tests succeed, and thus the update can be pushed to production.
- One or several tests failed, several output paths are possible:
  - Failure is due to change in some function calls (_e.g._ signature, argument, package, etc.). The development team must update their code to fit the new library. Once that is done, re-run the tests.
  - Technical incompatibility of the released dependency (_e.g._ require a more recent runtime version) which leads to the following actions:
    1. Raise the issue to the provider.
    2. Apply [Case 2](#case-2) while waiting for the provider's feedback.

### Case 2

#### Context

Provider informs the team that it will take a while to fix the issue and, so, a patched version will not be available before months.

#### Ideal condition of application of the approach

Provider can share any of the below with the development team:
<<<<<<< HEAD
- The exploitation code.
- The list of impacted functions by the vulnerability.
- A workaround to prevent the exploitation of the issue.
=======
>>>>>>> 8654056a

- The exploitation code.
- The list of impacted functions by the vulnerability.
- A workaround to prevent the exploitation of the issue.

#### Approach

**Step 1:**

If a workaround is provided, it should be applied and validated on the testing environment, and thereafter deployed to production.

If the provider has given the team a list of the impacted functions, protective code must wrap the calls to these functions to ensure that the input and the output data is safe.

Moreover, security devices, such as the Web Application Firewall (WAF), can handle such issues by protecting the internal applications through parameter validation and by generating detection rules for those specific libraries. Yet, in this cheat sheet, the focus is set on the application level in order to patch the vulnerability as close as possible to the source.

*Example using java code in which the impacted function suffers from a [Remote Code Execution](https://www.netsparker.com/blog/web-security/remote-code-evaluation-execution/) issue:*

```java
public void callFunctionWithRCEIssue(String externalInput){
    //Apply input validation on the external input using regex
    if(Pattern.matches("[a-zA-Z0-9]{1,50}", externalInput)){
        //Call the flawed function using safe input
        functionWithRCEIssue(externalInput);
    }else{
        //Log the detection of exploitation
        SecurityLogger.warn("Exploitation of the RCE issue XXXXX detected !");
        //Raise an exception leading to a generic error send to the client...
    }
}
```

If the provider has provided nothing about the vulnerability, [Case 3](#-case-3) can be applied skipping the *step 2* of this case. We assume here that, at least, the [CVE](https://en.wikipedia.org/wiki/Common_Vulnerabilities_and_Exposures) has been provided.

**Step 2:**

If the provider has provided the team with the exploitation code, and the team made a security wrapper around the vulnerable library/code, execute the exploitation code in order to ensure that the library is now secure and doesn't affect the application.

If you have a set of automated unit or integration or functional or security tests that exist for the application, run them to verify that the protection code added does not impact the stability of the application.

Add a comment in the project *README* explaining that the issue (specify the related [CVE](https://en.wikipedia.org/wiki/Common_Vulnerabilities_and_Exposures)) is handled during the waiting time of a patched version because the detection tool will continue to raise an alert on this dependency.

**Note:** You can add the dependency to the ignore list but the ignore scope for this dependency must only cover the [CVE](https://en.wikipedia.org/wiki/Common_Vulnerabilities_and_Exposures) related to the vulnerability because a dependency can be impacted by several vulnerabilities having each one its own [CVE](https://en.wikipedia.org/wiki/Common_Vulnerabilities_and_Exposures).

### Case 3

#### Context

Provider inform the team that he cannot fix the issue, so no patched version will be released at all (applies also if provider does not want to fix the issue or does not answer at all).

In this case the only information given to the development team is the [CVE](https://en.wikipedia.org/wiki/Common_Vulnerabilities_and_Exposures).

**Notes:**

- This case is really complex and time consuming and is generally used as last resort.
- If the impacted dependency is an open source library then we, the development team, can create a patch and create [pull request](https://help.github.com/en/articles/about-pull-requests) - that way we can protect our company/application from the source as well as helping others secure their applications.

#### Ideal condition of application of the approach

Nothing specific because here we are in a *patch yourself* condition.

#### Approach

**Step 1:**

If we are in this case due to one of the following conditions, it's a good idea to start a parallel study to find another component better maintained or if it's a commercial component with support **then put pressure** on the provider with the help of your [Chief Risk Officer](https://en.wikipedia.org/wiki/Chief_risk_officer) (fallback possible to [Chief Information Security Officer](https://en.wikipedia.org/wiki/Chief_information_security_officer)):
<<<<<<< HEAD
=======

>>>>>>> 8654056a
- Provider does not want to fix the issue.
- Provider does not answer at all.

In all cases, here, we need to handle the vulnerability right now.

**Step 2:**

As we know the vulnerable dependency, we know where it is used in the application (if it's a transitive dependency then we can identify the first level dependency using it using the [IDE](https://en.wikipedia.org/wiki/Integrated_development_environment) built-in feature or the dependency management system used (Maven, Gradle, Nuget, NPM, etc.). Note that IDE is also used to identify the calls to the dependency.

Identifying calls to this dependency is fine but it is the first step. The team still lacks information on what kind of patching needs to be performed.

To obtain these informations, the team uses the CVE content to know which kind of vulnerability affects the dependency. The `description` property provides the answer: SQL injection, Remote Code Execution, Cross-Site Scripting, Cross-Site Request Forgery, etc.

After identifying the above 2 points, the team is aware of the type of patching that needs to be taken ([Case 2](#case-2) with the protective code) and where to add it.

*Example:*

The team has an application using the Jackson API in a version exposed to the [CVE-2016-3720](https://nvd.nist.gov/vuln/detail/CVE-2016-3720).

The description of the CVE is as follows:

```text
XML external entity (XXE) vulnerability in XmlMapper in the Data format extension for Jackson
(aka jackson-dataformat-xml) allows attackers to have unspecified impact via unknown vectors.  
```

Based on these information, the team determines that the necessary patching will be to add a [pre-validation of any XML data](XML_External_Entity_Prevention_Cheat_Sheet.md) passed to the Jakson API to prevent [XML external entity (XXE)](https://www.acunetix.com/blog/articles/xml-external-entity-xxe-vulnerabilities/) vulnerability.

**Step 3:**

If possible, create a unit test that mimics the vulnerability in order to ensure that the patch is effective and have a way to continuously ensure that the patch is in place during the evolution of the project.

If you have a set of automated unit or integration or functional or security tests that exists for the application then run them to verify that the patch does not impact the stability of the application.

### Case 4

#### Context

The vulnerable dependency is found during one of the following situation in which the provider is not aware of the vulnerability:
<<<<<<< HEAD
- Via the discovery of a full disclosure post on the Internet.
- During a penetration test.
=======
>>>>>>> 8654056a

- Via the discovery of a full disclosure post on the Internet.
- During a penetration test.

#### Ideal condition of application of the approach

Provider collaborates with you after being notified of the vulnerability.

#### Approach

**Step 1:**

Inform the provider about the vulnerability by sharing the post with them.

**Step 2:**

Using the information from the full disclosure post or the pentester's exploitation feedback, if the provider collaborates then apply [Case 2](#case-2), otherwise apply [Case 3](#case-3), and instead of analyzing the CVE information, the team needs to analyze the information from the full disclosure post/pentester's exploitation feedback.

## Tools

This section lists several tools that can used to analyse the dependencies used by a project in order to detect the vulnerabilities.

It's important to ensure, during the selection process of a vulnerable dependency detection tool, that this one:
<<<<<<< HEAD
=======

>>>>>>> 8654056a
- Uses several reliable input sources in order to handle both vulnerability disclosure ways.
- Support for flagging an issue raised on a component as a [false-positive](https://www.whitehatsec.com/glossary/content/false-positive).

- Free
<<<<<<< HEAD
    - [OWASP Dependency Check](https://owasp.org/www-project-dependency-check/): 
        - Full support: Java, .Net.
        - Experimental support: Python, Ruby, PHP (composer), NodeJS, C, C++.
    - [NPM Audit](https://docs.npmjs.com/cli/audit)
        - Full support: NodeJS, JavaScript.
        - HTML report available via this [module](https://www.npmjs.com/package/npm-audit-html).
    - [OWASP Dependency Track](https://dependencytrack.org/) can be used to manage vulnerable dependencies across an organization.
- Commercial
    - [Snyk](https://snyk.io/) (open source and free option available):
        - [Full support](https://snyk.io/docs/) for many languages and package manager. 
    - [JFrog XRay](https://jfrog.com/xray/):
        - [Full support](https://jfrog.com/integration/) for many languages and package manager. 
    - [Renovate](https://renovatebot.com) (allow to detect old dependencies):
        - [Full support](https://renovatebot.com/docs/) for many languages and package manager. 
    - [Requires.io](https://requires.io/) (allow to detect old dependencies - open source and free option available):
        - [Full support](https://requires.io/features/): Python only.
=======
  - [OWASP Dependency Check](https://owasp.org/www-project-dependency-check/):
    - Full support: Java, .Net.
    - Experimental support: Python, Ruby, PHP (composer), NodeJS, C, C++.
  - [NPM Audit](https://docs.npmjs.com/cli/audit)
    - Full support: NodeJS, JavaScript.
    - HTML report available via this [module](https://www.npmjs.com/package/npm-audit-html).
  - [OWASP Dependency Track](https://dependencytrack.org/) can be used to manage vulnerable dependencies across an organization.
- Commercial
  - [Snyk](https://snyk.io/) (open source and free option available):
    - [Full support](https://snyk.io/docs/) for many languages and package manager.
  - [JFrog XRay](https://jfrog.com/xray/):
    - [Full support](https://jfrog.com/integration/) for many languages and package manager.
  - [Renovate](https://renovatebot.com) (allow to detect old dependencies):
    - [Full support](https://renovatebot.com/docs/) for many languages and package manager.
  - [Requires.io](https://requires.io/) (allow to detect old dependencies - open source and free option available):
    - [Full support](https://requires.io/features/): Python only.
>>>>>>> 8654056a
<|MERGE_RESOLUTION|>--- conflicted
+++ resolved
@@ -17,10 +17,6 @@
 It's a good approach because it allows the development team to focus on the real application code supporting the expected business feature. The dependency brings forth an expected downside where the security posture of the real application is now resting on it.
 
 This aspect is referenced in the following projects:
-<<<<<<< HEAD
-=======
-
->>>>>>> 8654056a
 - [OWASP TOP 10 2017](https://owasp.org/www-project-top-ten/OWASP_Top_Ten_2017/) under the point *[A9 - Using Components with Known Vulnerabilities](https://owasp.org/www-project-top-ten/OWASP_Top_Ten_2017/Top_10-2017_A9-Using_Components_with_Known_Vulnerabilities.html)*.
 - [OWASP Application Security Verification Standard Project](https://owasp.org/www-project-application-security-verification-standard/) under the section *V14.2 Dependency*.
 
@@ -88,15 +84,6 @@
 **Step 2:**
 
 Prior to running the tests, 2 output paths are possible:
-<<<<<<< HEAD
-- All tests succeed, and thus the update can be pushed to production.
-- One or several tests failed, several output paths are possible:
-    * Failure is due to change in some function calls (_e.g._ signature, argument, package, etc.). The development team must update their code to fit the new library. Once that is done, re-run the tests.
-    * Technical incompatibility of the released dependency (_e.g._ require a more recent runtime version) which leads to the following actions:
-        1. Raise the issue to the provider.
-        2. Apply [Case 2](#case-2) while waiting for the provider's feedback.
-=======
->>>>>>> 8654056a
 
 - All tests succeed, and thus the update can be pushed to production.
 - One or several tests failed, several output paths are possible:
@@ -114,12 +101,6 @@
 #### Ideal condition of application of the approach
 
 Provider can share any of the below with the development team:
-<<<<<<< HEAD
-- The exploitation code.
-- The list of impacted functions by the vulnerability.
-- A workaround to prevent the exploitation of the issue.
-=======
->>>>>>> 8654056a
 
 - The exploitation code.
 - The list of impacted functions by the vulnerability.
@@ -185,10 +166,6 @@
 **Step 1:**
 
 If we are in this case due to one of the following conditions, it's a good idea to start a parallel study to find another component better maintained or if it's a commercial component with support **then put pressure** on the provider with the help of your [Chief Risk Officer](https://en.wikipedia.org/wiki/Chief_risk_officer) (fallback possible to [Chief Information Security Officer](https://en.wikipedia.org/wiki/Chief_information_security_officer)):
-<<<<<<< HEAD
-=======
-
->>>>>>> 8654056a
 - Provider does not want to fix the issue.
 - Provider does not answer at all.
 
@@ -228,14 +205,9 @@
 #### Context
 
 The vulnerable dependency is found during one of the following situation in which the provider is not aware of the vulnerability:
-<<<<<<< HEAD
+
 - Via the discovery of a full disclosure post on the Internet.
 - During a penetration test.
-=======
->>>>>>> 8654056a
-
-- Via the discovery of a full disclosure post on the Internet.
-- During a penetration test.
 
 #### Ideal condition of application of the approach
 
@@ -256,32 +228,10 @@
 This section lists several tools that can used to analyse the dependencies used by a project in order to detect the vulnerabilities.
 
 It's important to ensure, during the selection process of a vulnerable dependency detection tool, that this one:
-<<<<<<< HEAD
-=======
-
->>>>>>> 8654056a
 - Uses several reliable input sources in order to handle both vulnerability disclosure ways.
 - Support for flagging an issue raised on a component as a [false-positive](https://www.whitehatsec.com/glossary/content/false-positive).
 
 - Free
-<<<<<<< HEAD
-    - [OWASP Dependency Check](https://owasp.org/www-project-dependency-check/): 
-        - Full support: Java, .Net.
-        - Experimental support: Python, Ruby, PHP (composer), NodeJS, C, C++.
-    - [NPM Audit](https://docs.npmjs.com/cli/audit)
-        - Full support: NodeJS, JavaScript.
-        - HTML report available via this [module](https://www.npmjs.com/package/npm-audit-html).
-    - [OWASP Dependency Track](https://dependencytrack.org/) can be used to manage vulnerable dependencies across an organization.
-- Commercial
-    - [Snyk](https://snyk.io/) (open source and free option available):
-        - [Full support](https://snyk.io/docs/) for many languages and package manager. 
-    - [JFrog XRay](https://jfrog.com/xray/):
-        - [Full support](https://jfrog.com/integration/) for many languages and package manager. 
-    - [Renovate](https://renovatebot.com) (allow to detect old dependencies):
-        - [Full support](https://renovatebot.com/docs/) for many languages and package manager. 
-    - [Requires.io](https://requires.io/) (allow to detect old dependencies - open source and free option available):
-        - [Full support](https://requires.io/features/): Python only.
-=======
   - [OWASP Dependency Check](https://owasp.org/www-project-dependency-check/):
     - Full support: Java, .Net.
     - Experimental support: Python, Ruby, PHP (composer), NodeJS, C, C++.
@@ -297,5 +247,4 @@
   - [Renovate](https://renovatebot.com) (allow to detect old dependencies):
     - [Full support](https://renovatebot.com/docs/) for many languages and package manager.
   - [Requires.io](https://requires.io/) (allow to detect old dependencies - open source and free option available):
-    - [Full support](https://requires.io/features/): Python only.
->>>>>>> 8654056a
+    - [Full support](https://requires.io/features/): Python only.