--- conflicted
+++ resolved
@@ -8,11 +8,7 @@
 
 ## User IDs
 
-<<<<<<< HEAD
 Make sure your usernames/user IDs are case insensitive. User 'smith' and user 'Smith' should be the same user. Usernames should also be unique. For high-security applications, usernames could be assigned and secret instead of user-defined public data.
-=======
-Make sure your usernames or user IDs are case insensitive. User 'smith' and user 'Smith' should be the same user. Usernames should also be unique. For high security applications usernames could be assigned and secret instead of user-defined public data.
->>>>>>> 74443b65
 
 ### Email address as a User ID
 
@@ -36,11 +32,7 @@
 
 - Do not truncate passwords. Make sure that every character the user types in is actually included in the password.
 
-<<<<<<< HEAD
-- Allow usage of **all** characters including Unicode and whitespaces. There should be no password composition rules limiting the type of characters permitted.
-=======
 - Allow usage of **all** characters including unicode and whitespace. There should be no password composition rules limiting the type of characters permitted.
->>>>>>> 74443b65
 
 - Ensure credential rotation when a password leak, or at the time of compromise identification.
 
@@ -206,31 +198,18 @@
 
 Multi-factor authentication (MFA) is by far the best defence against the majority of password-related attacks, including brute-force attacks, with analysis by Microsoft suggesting that it would have stopped [99.9% of account compromises](https://techcommunity.microsoft.com/t5/Azure-Active-Directory-Identity/Your-Pa-word-doesn-t-matter/ba-p/731984). As such, it should be implemented wherever possible; however, depending on the audience of the application, it may not be practical or feasible to enforce the use of MFA.
 
-<<<<<<< HEAD
-In order to balance security and usability, multi-factor authentication can be combined with other techniques to require for 2nd factor when performing sensitive actions (such as adding a new payment destination), or in specific circumstances where there is a reason to suspect that the login attempt may not be legitimate, such as a login from:
-
-- A new browser/device or IP address.
-- An unusual country or location.
-- Specific countries that are considered untrusted.
-- An IP address that appears on known blacklists.
-- An IP address that has tried to log in to multiple accounts.
-- A login attempt that appears to be scripted rather than manual.
-
-Additionally, for enterprise applications, known trusted IP ranges could be added to a whitelist so that MFA is not required when users connect from these ranges.
-=======
 The [Multifactor Authentication Cheat Sheet](Multifactor_Authentication_Cheat_Sheet.md) contains further guidance on implementing MFA.
->>>>>>> 74443b65
 
 ### Account Lockout
 
 The most common protection against these accounts is to implement account lockout, which prevents any more login attempts for a period after a certain number of failed logins.
 
 The counter of failed logins should be associated with the account itself, rather than the source IP address, in order to prevent an attacker from making login attempts from a large number of different IP addresses. There are a number of different factors that should be considered when implementing an account lockout policy in order to find a balance between security and usability:
-
+We've got 4 tickets for We've got 4 tickets for 
 - The number of failed attempts before the account is locked out (lockout threshold).
 - The time period that these attempts must occur within (observation window).
 - How long the account is locked out for (lockout duration).
-
+We've got 4 tickets for 
 Rather than implementing a fixed lockout duration (e.g., ten minutes), some applications use an exponential lockout, where the lockout duration starts as a very short period (e.g., one second), but doubles after each failed login attempt.
 
 When designing an account lockout system, care must be taken to prevent it from being used to cause a denial of service by locking out other users' accounts. One way this could be performed is to allow the user of the forgotten password functionality to log in, even if the account is locked out.
@@ -293,18 +272,6 @@
 
 # Password Managers
 
-<<<<<<< HEAD
-Password managers are programs, browser plugins or web services that automate the management of a large number of different credentials, including memorizing and filling-in, generating random passwords on different sites etc.
-
-Web applications should at least not make password managers job more difficult than necessary by observing the following recommendations:
-
-- use standard HTML forms for username and password input with appropriate `type` attributes,
-- do not artificially limit user passwords to a length "reasonable for humans" and allow passwords lengths up to 128 characters,
-- do not artificially prevent copy and paste on username and password fields,
-- avoid plugin-based login pages (Flash, Silverlight, etc.)
-
-As of 2017 [Credential Management Level 1](https://w3c.github.io/webappsec-credential-management/) standard for web browsers is being developed that may further facilitate interaction between password managers and complex log-in schemes (e.g. single sign-on).
-=======
 Password managers are programs, browser plugins or web services that automate management of large number of different credentials. Most password managers have functionality to allow users to easily use them on websites, either by pasting the passwords into the login form, or by simulating the user typing them in.
 
 Web applications should at least not make password managers job more difficult than necessary by observing the following recommendations:
@@ -314,5 +281,4 @@
 - Allow long passwords (at least 64 characters).
 - Allow any printable characters to be used in passwords.
 - Allow users to paste into the username and password fields.
-- Allow users to navigate between the username and password field with a single press of the `Tab` key.
->>>>>>> 74443b65
+- Allow users to navigate between the username and password field with a single press of the `Tab` key.