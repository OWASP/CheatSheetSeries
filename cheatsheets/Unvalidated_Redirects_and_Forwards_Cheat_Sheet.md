# Introduction

Unvalidated redirects and forwards are possible when a web application accepts untrusted input that could cause the web application to redirect the request to a URL contained within untrusted input. By modifying untrusted URL input to a malicious site, an attacker may successfully launch a phishing scam and steal user credentials. 

Because the server name in the modified link is identical to the original site, phishing attempts may have a more trustworthy appearance. Unvalidated redirect and forward attacks can also be used to maliciously craft a URL that would pass the application's access control check and then forward the attacker to privileged functions that they would normally not be able to access.

# Safe URL Redirects

When we want to redirect a user automatically to another page (without an action of the visitor such as clicking on a hyperlink) you might implement a code such as the following:

Java

```java
response.sendRedirect("http://www.mysite.com");
```

PHP

```php
<?php
/* Redirect browser */
header("Location: http://www.mysite.com");
/* Exit to prevent the rest of the code from executing */
exit;
?>
```

ASP .NET

```csharp
Response.Redirect("~/folder/Login.aspx")
```

Rails

```ruby
redirect_to login_path
```

In the examples above, the URL is being explicitly declared in the code and cannot be manipulated by an attacker.

# Dangerous URL Redirects

The following examples demonstrate unsafe redirect and forward code.

## Dangerous URL Redirect Example 1

The following Java code receives the URL from the parameter named `url` ([GET or POST](https://docs.oracle.com/javaee/7/api/javax/servlet/ServletRequest.html#getParameter-java.lang.String-)) and redirects to that URL:

```java
response.sendRedirect(request.getParameter("url"));
```

The following PHP code obtains a URL from the query string (via the parameter named `url`) and then redirects the user to that URL. Additionally, the PHP code after this `header()` function will continue to execute, so if the user configures their browser to ignore the redirect, they may be able to access the rest of the page.

```php
$redirect_url = $_GET['url'];
header("Location: " . $redirect_url);
```

A similar example of C\# .NET Vulnerable Code:

```csharp
string url = request.QueryString["url"];
Response.Redirect(url);
```

And in Rails:

```ruby
redirect_to params[:url]
```

The above code is vulnerable to an attack if no validation or extra method controls are applied to verify the certainty of the URL. This vulnerability could be used as part of a phishing scam by redirecting users to a malicious site. 

If no validation is applied, a malicious user could create a hyperlink to redirect your users to an unvalidated malicious website, for example:

```text
 http://example.com/example.php?url=http://malicious.example.com
 ```

The user sees the link directing to the original trusted site (`example.com`) and does not realize the redirection that could take place

## Dangerous URL Redirect Example 2

[ASP .NET MVC 1 & 2 websites](https://docs.microsoft.com/en-us/aspnet/mvc/overview/security/preventing-open-redirection-attacks) are particularly vulnerable to open redirection attacks. In order to avoid this vulnerability, you need to apply MVC 3.

The code for the LogOn action in an ASP.NET MVC 2 application is shown below. After a successful login, the controller returns a redirect to the returnUrl. You can see that no validation is being performed against the returnUrl parameter.

ASP.NET MVC 2 LogOn action in `AccountController.cs` (see Microsoft Docs link provided above for the context):

```csharp
[HttpPost]
 public ActionResult LogOn(LogOnModel model, string returnUrl)
 {
   if (ModelState.IsValid)
   {
     if (MembershipService.ValidateUser(model.UserName, model.Password))
     {
       FormsService.SignIn(model.UserName, model.RememberMe);
       if (!String.IsNullOrEmpty(returnUrl))
       {
         return Redirect(returnUrl);
       }
       else
       {
         return RedirectToAction("Index", "Home");
       }
     }
     else
     {
       ModelState.AddModelError("", "The user name or password provided is incorrect.");
     }
   }

   // If we got this far, something failed, redisplay form
   return View(model);
 }
```

## Dangerous Forward Example

When applications allow user input to forward requests between different parts of the site, the application must check that the user is authorized to access the URL, perform the functions it provides, and it is an appropriate URL request. 

If the application fails to perform these checks, an attacker crafted URL may pass the application's access control check and then forward the attacker to an administrative function that is not normally permitted.

Example: 

```text
http://www.example.com/function.jsp?fwd=admin.jsp
```

The following code is a Java servlet that will receive a `GET` request with a url parameter named `fwd` in the request to forward to the address specified in the url parameter. The servlet will retrieve the url parameter value [from the request](https://docs.oracle.com/javaee/7/api/javax/servlet/ServletRequest.html#getParameter-java.lang.String-) and complete the server-side forward processing before responding to the browser.

```java
public class ForwardServlet extends HttpServlet 
{
  protected void doGet(HttpServletRequest request, HttpServletResponse response) 
                    throws ServletException, IOException {
    String query = request.getQueryString();
    if (query.contains("fwd")) 
    {
      String fwd = request.getParameter("fwd");
      try 
      {
        request.getRequestDispatcher(fwd).forward(request, response);
      } 
      catch (ServletException e) 
      {
        e.printStackTrace();
      }
    }
  }
}
```

# Preventing Unvalidated Redirects and Forwards

Safe use of redirects and forwards can be done in a number of ways:

- Simply avoid using redirects and forwards.
<<<<<<< HEAD
- If used, do not allow the URL as user input for the destination.
- Where possible, have the user provide short name, ID or token which is mapped server-side to a full target URL.
    - This provides the highest degree of protection against the attack tampering with the URL.
    - Be careful that this doesn't introduce an enumeration vulnerability where a user could cycle through IDs to find all possible redirect targets
- If user input can’t be avoided, ensure that the supplied **value** is valid, appropriate for the application, and is **authorized** for the user.
- Sanitize input by creating a list of trusted URLs (lists of hosts or a regex).
    - This should be based on a white-list approach, rather than a blacklist.
- Force all redirects to first go through a page notifying users that they are going off of your site, with the destination clearly displayed, and have them click a link to confirm.

## Validating URLs

When attempting to validate and sanitise user-input to determine whether the URL is safe, wherever possible you should use a built in library or function to parse the URLs, such as `parse_url()` in PHP, rather than rolling your own parser using regex. Additionally, make sure that you take the following into account:

- Input starting with a `/` to redirect to local pages is **not safe**. `//example.org` is a valid URL.
- Input starting with the desired domain name is **not safe**. `https://example.org.attacker.com` is valid.
- Only allow HTTP(S) protocols. All other protocols, including JavaScript URIs such as `javascript:alert(1)` should be blocked
- Data URIs such as `data:text/html,<script>alert(document.domain)</script>` should be blocked
- URIs containing CRLF characters can lead to header injection or response splitting attacks, and should be blocked.
=======
- If used, do not allow the url as user input for the destination. This can usually be done. In this case, you should have a method to validate URL.
- If user input can't be avoided, ensure that the supplied **value** is valid, appropriate for the application, and is **authorized** for the user.
- It is recommended that any such destination input be mapped to a value, rather than the actual URL or portion of the URL, and that server side code translate this value to the target URL.
- Sanitize input by creating a list of trusted URL's (lists of hosts or a regex).
- Force all redirects to first go through a page notifying users that they are going off of your site, and have them click a link to confirm.
>>>>>>> 0a684e17

# References

- [CWE Entry 601 on Open Redirects](http://cwe.mitre.org/data/definitions/601.html).
- [WASC Article on URL Redirector Abuse](http://projects.webappsec.org/w/page/13246981/URL%20Redirector%20Abuse)
- [Google blog article on the dangers of open redirects](http://googlewebmastercentral.blogspot.com/2009/01/open-redirect-urls-is-your-site-being.html).
- [Preventing Open Redirection Attacks (C\#)](http://www.asp.net/mvc/tutorials/security/preventing-open-redirection-attacks).<|MERGE_RESOLUTION|>--- conflicted
+++ resolved
@@ -159,7 +159,6 @@
 Safe use of redirects and forwards can be done in a number of ways:
 
 - Simply avoid using redirects and forwards.
-<<<<<<< HEAD
 - If used, do not allow the URL as user input for the destination.
 - Where possible, have the user provide short name, ID or token which is mapped server-side to a full target URL.
     - This provides the highest degree of protection against the attack tampering with the URL.
@@ -178,13 +177,6 @@
 - Only allow HTTP(S) protocols. All other protocols, including JavaScript URIs such as `javascript:alert(1)` should be blocked
 - Data URIs such as `data:text/html,<script>alert(document.domain)</script>` should be blocked
 - URIs containing CRLF characters can lead to header injection or response splitting attacks, and should be blocked.
-=======
-- If used, do not allow the url as user input for the destination. This can usually be done. In this case, you should have a method to validate URL.
-- If user input can't be avoided, ensure that the supplied **value** is valid, appropriate for the application, and is **authorized** for the user.
-- It is recommended that any such destination input be mapped to a value, rather than the actual URL or portion of the URL, and that server side code translate this value to the target URL.
-- Sanitize input by creating a list of trusted URL's (lists of hosts or a regex).
-- Force all redirects to first go through a page notifying users that they are going off of your site, and have them click a link to confirm.
->>>>>>> 0a684e17
 
 # References
 
