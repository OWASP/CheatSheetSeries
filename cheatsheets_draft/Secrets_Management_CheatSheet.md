# Secrets Management Cheatsheet

1. [Introduction](#1-Introduction)
1. [General](#2-General-Secrets-Management)
1. [Continuous Integration (CI) and Continuous Deployment (CD)](#3-Continuous-Integration-(CI)-and-Continuous-Deployment-(CD))
1. [Cloud Providers](#4-Cloud-Providers)
1. [Containers and Orchestration](#5-Containers-&-Orchestrators)
1. [Implementation](#6-Implementation)
1. [Encryption](#7-Encryption)
1. [Applications](#8-Applications)
1. [Workflow in case of compromise](#9-Workflow-in-case-of-compromise)
1. [Secrets Management Tooling](#10-Secrets-Management-Tooling-Guidelines)

## 1. Introduction

Secrets are being used everywhere nowadays, especially with the popularity DevOps movement. Application Programming Interface (API) keys, database credentials, Identity and Access Management (IAM) permissions, Secure Shell (SSH) keys, certificates, etc. Many organizations have them hard coded in plaintext within the source code, littered throughout configuration files and configuration management tools.

There is a growing need for organisations to centralise the storage, provisioning, auditing, rotation and management of secrets in order to control access to and prevent secrets from leaking and compromising the organization. Most of the time, services share the same secrets that make identifying the source of compromise or leak very challenging.

This cheat sheet offers best practices and guidelines to help implement secrets management properly.

## 2. General Secrets Management

The following sections address the main concepts relating to secrets management.

### 2.1 High Availability

It is important to select a technology that is robust enough to reliably service traffic from:

<<<<<<< HEAD
- Users (e.g. SSH keys, root account passwords). In an incident response scenario users expect to be provisioned with credentials rapidly, so they can recover services that have gone offline. Having to wait for credentials could impact the responsiveness of the operations team.
=======
- Users (e.g. SSH keys, root account passwords). In an incident response scenario users expect to be provisioned with credentials rapidly so they can recover services that have gone offline. Having to wait for credentials could impact the responsiveness of the operations team.
>>>>>>> 470ee8eb
- Applications (e.g. database credentials and API keys). If the service is not preferment it could degrade the availability of dependent applications or increase application startup times.

Within a large organisation such a service could receive a huge volume of requests.

### 2.2 Centralize and Standardize

<<<<<<< HEAD
Secrets used by your DevOps teams for your applications might be consumed differently, then secrets stored by your marketeers or your SRE team. When consumers and/or producers of a secret are not catered to their needs, you often find the secret badly maintained within the organization. Therefore, it is key that you standardize and centralize the secrets management solution. This can still mean that you centralize to multiple secret management solutions. For instance: your cloud native development teams choose to use the solution provided by the cloud provider, while your private cloud uses a third party solution, and everybody has an account for a selected password manager.
By making sure that the teams standardize the interaction with these different solutions, they remain maintainable and usable in the event of an incident.
Even when a company centralizes its secrets management to just one solution, you will still often have to secure the master secret of that secrets management solution in a secondary secrets management solution. For instance: a cloud provider its facilities can be used to store secrets, but then the root/master credentials of that cloud provider need to be stored somewhere else.

Standardization should at least include: secrets life cycle management, Authentication, Authorization, and Accounting of the secrets management solution, and life cycle management of the secrets management solution itself. Note that it should be immediately clear to an organization where a secret is used for and where to find it. The more places are used for secrets management, the more evident it is to have some documentation across the various secret management solutions to identify which solution is responsible for which (group of) of secrets.
=======
Secrets used by your DevOps teams for your applications might be consumbed differently, then then secrets stored by your marketeers or your SRE team. When consumers and/or producers of a secret are not catered to their needs, you often will find the secret badly maintained within the organization. Therefore, it is key that you standardize and centralize the secrets management solution. This can still mean that you centralize to multiple secret management solutions. For instance: your cloud native development teams choose to use the solution provided by the cloud provider, while your private cloud uses a third party solution, and everybody has an account for a selected password manager.
By making sure that the teams standardize the interaction with these different solutions, they remain maintainable and usable in the eevent of an incident.
Even when a company centralizes its secrets management to just one solution, you will still often have to secure the master secret of that secrets management solution in a secondary secrets management solution. For instance: a cloud provider its facilitiies can be used to store secrets, but then the root/master credentials of that cloud provider need to be stored somewher else.

Standardization should at least include: secrets life cycle management, Authentication, Authorization, and Accounting of the secrets management solution, and life cycle management of the secrets management solution itself. Note that it should be immediately clear to an organization where a secret is used for and where to find it. The more places are used for secrets management, the more evident it is to have some documentation accross the various secret management solutions to identify which solution is responsible for which (group of) of secrets.
>>>>>>> 470ee8eb

### 2.3 Fine Grained Access-Control List (ACL)

The ability to configure access control on even the tiniest component of a system, such as an object in a data store, if required allows for granular access control. A secrets management solution should cater for this level of configuration.

### 2.4 Remove Human Interaction and Use Least Privilege

When users can actually read the secret in a secret management system and/or update it, it means that the secret can now leak through that user, as well as through the system he used to touch the secret.
Therefore, it is best that engineers do not have access to all secrets in the secrets management system.
Manually maintenance does not only increase the risk of leakage, it introduces the risk of human errors while maintaining the secret. Furthermore, it can become wasteful.
Therefore it is better to limit or remove the human interaction with the actual secrets. This can be done in multiple ways:

- having a secrets pipeline which does large parts of the secret management (E.g. creation, rotation, etc.)
- Using dynamic secrets: these are generated for each request. When an application starts it could request it's database credentials, which when dynamically generated will be provided with new credentials for that session. Dynamic secrets should be used where possible to reduce the surface area of credential re-use. Should the application's database credentials be stolen, upon reboot they would be expired.
- Using automation to rotate static secrets by other services and applications.

### 2.5 Auditing

Auditing is an important role of secrets management due to the nature of the application. Auditing must be implemented in a secure way so as to be resilient against attempts to tamper with or delete the audit logs. At minimum the following should be audited:

- Who requested a secret and for what system and role.
- Whether the secret request was approved or rejected.
- When the secret was used and by whom/source.
- When the secret has expired.
- If any attempts to re-use expired expired secrets have been made.
- If there have been any authentication or authorization errors.
- When the secret was updated and by whom/what.
- Any administrative actions and possible user activity on the underlying supporting infrastructure stack.

It is important that all auditing is correctly timestamped, therefore, the secret management solution should have proper time sync protocols setup at its supporting infrastructure. The stack on which the solution runs, should be monitored for possible clock-skew and/or manual time adjustments.

### 2.6 Secret Lifecycle

Secrets follow a lifecycle. The stages in the lifecycle are as follows:

- Creation
- Rotation
<<<<<<< HEAD
- Revocation
=======
- Deletion
>>>>>>> 470ee8eb

#### 2.6.1 Creation

New secrets must be securely generated and cryptographically robust enough for their purpose. Secrets must have the minimum privileges assigned to them to enable their requested use/role.

Credentials should be transmitted in a secure way, such that ideally the password would not be transmitted along with the username when requesting user accounts. Instead, the password should be transmitted via a side-channel such as SMS.

Applications may not benefit from having multiple channels for communication and so credentials must be provisioned in a secure way.

#### 2.6.2 Rotation

Secrets should be regularly rotated so that any stolen credentials will only work for a short period of time. This will also reduce the tendency for users to fall bac to bad-habits such as re-using credentials.

<<<<<<< HEAD
#### 2.6.3 Revocation
=======
#### 2.6.3 Deletion
>>>>>>> 470ee8eb

When secrets are no longer required they must be securely revoked in order to restrict access. With certificates such as SSL certificates this also involves certificate revocation.

#### 2.6.4 Lifespan

<<<<<<< HEAD
Secrets should, where ever possible, always be created to expire after a defined time. This can either be an active expiration by the secret consuming system, or an expiration date set at the secrets management system, forcing supporting processes to be triggered resulting in a rotation of the secret.
=======
Secrets should, where ever possible, always be created to expire after a defined time. This can either be an active expxiration by the secret consuming system, or an expiration date set at the secrets managemnet system, forcing supporting processes to be triggered resulting in a rotation of the secret.
>>>>>>> 470ee8eb

Policies should be applied by the secrets management solution to ensure credentials are only made available for a limited time that is appropriate for the type of credential.

### 2.7 Transport Layer Security (TLS) Everywhere

It goes without saying that no secrets should ever be transmitted via plaintext. There is no excuse in this day and age given the ubiquitous adoption of SSL/TLS to not use encryption to protect the secrets in transit.

Furthermore secrets management solutions can be used to effectively provision SSL certificates.

### 2.8 Automate Key Rotation

Key rotation is a challenging process when implemented manually, and can lead to mistakes. It is therefor highly recommended to automate the rotation of keys or at least ensure that the process is sufficiently supported by IT.

### 2.9 Downtime, Break-glass, Backup and Restore

Consideration must be made for the possibility that a secrets management service could become unavailable. This could be due to various reasons, such as scheduled down-time for maintenance. In that case it could be impossible to retrieve the credentials required to restore the service if they were not previously acquired. This means that possible downtime windows need to be chosen carefully based on earlier metrics and/or audit-logs. You can best give short downtime to the system at a time when its secrets are often not updated and/or retrieved.

<<<<<<< HEAD
Next, the backup and restore procedures of the system should be regularly tested, and audited for their security. A few requirements regarding backup & restore. Ensure that:
=======
Next, the backup and restore procedures of the system should be regularely tested, and audited for their security. A few requirements regarding backup & restore. Ensure that:
>>>>>>> 470ee8eb

- An automated backup procedure is in place and executed periodically; the frequency of the backup/snapshot should be based on the amount of secrets, and their lifecycle;
- Restore procedures are tested frequently, in order to guarantee that the backups are intact.
- Backups are encrypted on a secure storage with reduced access rights. The backup location should be monitored for (unauthorized) access and administrative actions.

LAst, should the system become unavailable due to other reasons than normal maintenance, emergency break-glass processes should be implemented to restore the service. Emergency break-glass credentials therefore should be regularly backed up in a secure fashion in a secondary secrets management system, and tested routinely to verify they work.

### 2.10 Policies

Policies defining the minimum complexity requirements of passwords, as well as approved encryption algorithms are typically set at an organisation-wide level and should be enforced consistently. The use of a centralised secrets management solution would help companies to enforce these policies.  

Next to that, having an organization wide secrets management policy can help to enforce application of the best practices defined in this cheatsheet.

### 2.11 Metadata: prepare to move the secret

A secret management solution should provide the capability to store at least the following metadata about a secret:

- When it was created/consumed/archived/rotated/deleted
- By whom it was created (E.g. both the actual producer, and the engineer using the production method)
- By what it was created
- Who to contact when having trouble with the secret or having questions about it
- For what the secret is used (E.g. designated intended consumers and purpose of the secret)
- What type of secret it is (E.g. AES Key, HMAC key, RSA private key)
- When it needs to be rotated, if done manually

### 2.11 Metadata: prepare to move the secret

A secret management solution should provide the capability to store at least the following metadata about a secret:

<<<<<<< HEAD
The process of building, testing and deploying changes generally requires access to many systems. Continuous Integration (CI) and Continuous Deployment (CD) tools typically store secrets themselves for providing configuration to the application or for during deployment. Alternatively, they interact heavily with the secrets management system.

### 3.1. Hardening your CI/CD pipeline
=======
- When it was created/consumed/archived/rotated/deleted
- By whom it was created (E.g. both the actual producter, as well as the engineer using the production method)
- By what it was created
- Who to contact when having trouble with the secret or having questions about it
- For what the secret is used (E.g. designated intended consumers and purpose of the secret)
- What tyep of secret it is (E.g. AES Key, HMAC key, RSA private key)
- When it needs to be rotated, if done manually

## 3. Continuous Integration (CI) and Continuous Deployment (CD)
The process of integrating features and deploying changes commonly requires secrets to several systems, such as version control.

### 3.1. Build Tools    
>>>>>>> 470ee8eb

Given that the CI/CD tooling heavily consume secrets, it is key that the pipeline cannot be easily hacked 

### 3.2. Where should a secret be?

### 3.3. Rotation vs Dynamic Creation

### 3.4. Deployment

### 3.5. Pipeline Created Secrets

## 4. Cloud Providers
<TODO; LET'S HAVE SOME CONTENT IN HIGHLIGHT/COMMENTS WHATWE WANT TO WRITE DOWN: ECAUSE CLOUD NATIVE SECRETS MANAGEMENT CAN HELP IF YOU HAVE A CLOUD NATIVE STRATEGY. LOCKIN IS AS DEEP AS YOU WANT IT TO BE WITH ANY SECRETS MANAGEMENT PROVIDER>

### 4.1. Vendor Lock-in
"[Vendor lock-in](https://www.cloudflare.com/learning/cloud/what-is-vendor-lock-in/) refers to a situation where the cost of switching to a different vendor is so high that the customer is essentially stuck with the original vendor. Because of financial pressures, an insufficient workforce, or the need to avoid interruptions to business operations, the customer is "locked in" to what may be an inferior product or service." If secret generation and management is dependent on cloud provider then a user may face vendor lock-in situation.
### 4.2. Geo Restrictions

### 4.3. Latency

### 4.4. Data Access (keys of the kingdom)

## 5. Containers & Orchestrators

### 5.1. Injection of Secrets (file, in-memory)
    Ther are 3 ways to get secrets to an app inside a docker container
    * Environment variables: We can provide secrets directly as the part of the docker container configuration. In this method the secrets could be either hard coded in docker configuration file or could be passed as argument at docker runtime.
    * Mounted volumes (file): In this method we keep our secrets within a particular config/secret file and mount that file to our instance as a mounted volume.
    * Fetch from secret store (in-memory): A sidecar app/container fetches the secrets it need directly from a secret manager service without having to deal with docker config. This solution allows you to use dynamically constructed secrets without worrying about the secrets being viewable from the file system or from checking the docker container's env variables.
### 5.2. Short Lived Side-car Containers
    To inject secret within a container one could create short lived side-car containers that fethces secret from some remote end point and then store them on a
    shared volume which is also mounted to the original container. The original container can now use the secrets from mounted volume benefit of using this approach is that we don't need to integrate any third party tool or code to get secrets. Once the secret are fethced the side car container dies and that's why they are called short lived. Example of one such service is Vault Agent Sidecar Injector. The Vault Agent Injector alters pod specifications to include Vault Agent containers that render Vault secrets to a shared memory volume using Vault Agent Templates. By rendering secrets to a shared volume, containers within the pod can consume Vault secrets without being Vault aware 
### 5.3. Internal vs External Access

## 6. Implementation Guidance

### 6.1. Key Material Management Policies

### 6.2. Dynamic vs Static Use Cases

### 6.3. Processes and Governance

## 7. Encryption

### 7.1. Encryption as a Service (EaaS)
    EaaS is a model in which users subscribe to a cloud-based encryption service without having to install encryption in their own systems.
    By using Encryption as a service we get following benefits:
    * Data can be encrypted at rest
    * Data is secured in Transit (TLS)
    * Key handling and cryptographic implementations is taken care by Encryption Service, not by developers
    * More services could be added to interact with the sensitive data
## 8. Applications

### 8.1. Least Amount of Impact (LAoI)

### 8.2. Ease of Use

### 8.3. Ease of On-boarding

## 9. Workflow in Case of Compromise

### 9.1. Process

## 10. Secrets Management Tooling Guidelines

## 11. Secret detection

- Many native integrations possible (Cloud platforms, CI/CD tooling, application libraries, container orchestrators)
- Secret lifecycle (rotation, deletion, lifespan)
- Key material management (keys to kingdom)
- Open source? (Depending on security posture)
- Encryption (at rest, in transit)
- Access control (fine grained)
- Performance
- Audit logs
- Scalable (enterprise)
- Manageable operations (upgrading, recovery)
- Agnostic
- Support for many secrets backends: database, certificates, ssh keys, cloud providers, key/value, etc
- Dynamic secrets
- Encryption as a service
- Fine grained policies (mfa requirements)
- Extensibility
- Documentation

## 12. Related Cheatsheets & further reading

- [Key Management Cheat Sheet](https://cheatsheetseries.owasp.org/cheatsheets/Key_Management_Cheat_Sheet.html)
- [Logging Cheat Sheet](https://cheatsheetseries.owasp.org/cheatsheets/Logging_Cheat_Sheet.html)
- [Password Storage Cheat Sheet](https://cheatsheetseries.owasp.org/cheatsheets/Password_Storage_Cheat_Sheet.html)
- [Cryptographic Storage Cheat Sheet](https://cheatsheetseries.owasp.org/cheatsheets/Cryptographic_Storage_Cheat_Sheet.html)
- [OWASP WrongSecrets project](https://github.com/commjoen/wrongsecrets/)
- [Blog: 10 Pointers on Secrets Management](https://xebia.com/blog/secure-deployment-10-pointers-on-secrets-management/)<|MERGE_RESOLUTION|>--- conflicted
+++ resolved
@@ -27,30 +27,18 @@
 
 It is important to select a technology that is robust enough to reliably service traffic from:
 
-<<<<<<< HEAD
 - Users (e.g. SSH keys, root account passwords). In an incident response scenario users expect to be provisioned with credentials rapidly, so they can recover services that have gone offline. Having to wait for credentials could impact the responsiveness of the operations team.
-=======
-- Users (e.g. SSH keys, root account passwords). In an incident response scenario users expect to be provisioned with credentials rapidly so they can recover services that have gone offline. Having to wait for credentials could impact the responsiveness of the operations team.
->>>>>>> 470ee8eb
 - Applications (e.g. database credentials and API keys). If the service is not preferment it could degrade the availability of dependent applications or increase application startup times.
 
 Within a large organisation such a service could receive a huge volume of requests.
 
 ### 2.2 Centralize and Standardize
 
-<<<<<<< HEAD
 Secrets used by your DevOps teams for your applications might be consumed differently, then secrets stored by your marketeers or your SRE team. When consumers and/or producers of a secret are not catered to their needs, you often find the secret badly maintained within the organization. Therefore, it is key that you standardize and centralize the secrets management solution. This can still mean that you centralize to multiple secret management solutions. For instance: your cloud native development teams choose to use the solution provided by the cloud provider, while your private cloud uses a third party solution, and everybody has an account for a selected password manager.
 By making sure that the teams standardize the interaction with these different solutions, they remain maintainable and usable in the event of an incident.
 Even when a company centralizes its secrets management to just one solution, you will still often have to secure the master secret of that secrets management solution in a secondary secrets management solution. For instance: a cloud provider its facilities can be used to store secrets, but then the root/master credentials of that cloud provider need to be stored somewhere else.
 
 Standardization should at least include: secrets life cycle management, Authentication, Authorization, and Accounting of the secrets management solution, and life cycle management of the secrets management solution itself. Note that it should be immediately clear to an organization where a secret is used for and where to find it. The more places are used for secrets management, the more evident it is to have some documentation across the various secret management solutions to identify which solution is responsible for which (group of) of secrets.
-=======
-Secrets used by your DevOps teams for your applications might be consumbed differently, then then secrets stored by your marketeers or your SRE team. When consumers and/or producers of a secret are not catered to their needs, you often will find the secret badly maintained within the organization. Therefore, it is key that you standardize and centralize the secrets management solution. This can still mean that you centralize to multiple secret management solutions. For instance: your cloud native development teams choose to use the solution provided by the cloud provider, while your private cloud uses a third party solution, and everybody has an account for a selected password manager.
-By making sure that the teams standardize the interaction with these different solutions, they remain maintainable and usable in the eevent of an incident.
-Even when a company centralizes its secrets management to just one solution, you will still often have to secure the master secret of that secrets management solution in a secondary secrets management solution. For instance: a cloud provider its facilitiies can be used to store secrets, but then the root/master credentials of that cloud provider need to be stored somewher else.
-
-Standardization should at least include: secrets life cycle management, Authentication, Authorization, and Accounting of the secrets management solution, and life cycle management of the secrets management solution itself. Note that it should be immediately clear to an organization where a secret is used for and where to find it. The more places are used for secrets management, the more evident it is to have some documentation accross the various secret management solutions to identify which solution is responsible for which (group of) of secrets.
->>>>>>> 470ee8eb
 
 ### 2.3 Fine Grained Access-Control List (ACL)
 
@@ -61,7 +49,7 @@
 When users can actually read the secret in a secret management system and/or update it, it means that the secret can now leak through that user, as well as through the system he used to touch the secret.
 Therefore, it is best that engineers do not have access to all secrets in the secrets management system.
 Manually maintenance does not only increase the risk of leakage, it introduces the risk of human errors while maintaining the secret. Furthermore, it can become wasteful.
-Therefore it is better to limit or remove the human interaction with the actual secrets. This can be done in multiple ways:
+Therefore, it is better to limit or remove the human interaction with the actual secrets. This can be done in multiple ways:
 
 - having a secrets pipeline which does large parts of the secret management (E.g. creation, rotation, etc.)
 - Using dynamic secrets: these are generated for each request. When an application starts it could request it's database credentials, which when dynamically generated will be provided with new credentials for that session. Dynamic secrets should be used where possible to reduce the surface area of credential re-use. Should the application's database credentials be stolen, upon reboot they would be expired.
@@ -69,13 +57,13 @@
 
 ### 2.5 Auditing
 
-Auditing is an important role of secrets management due to the nature of the application. Auditing must be implemented in a secure way so as to be resilient against attempts to tamper with or delete the audit logs. At minimum the following should be audited:
+Auditing is an important role of secrets management due to the nature of the application. Auditing must be implemented in a secure way to be resilient against attempts to tamper with or delete the audit logs. At minimum the following should be audited:
 
 - Who requested a secret and for what system and role.
 - Whether the secret request was approved or rejected.
 - When the secret was used and by whom/source.
 - When the secret has expired.
-- If any attempts to re-use expired expired secrets have been made.
+- If any attempts to re-use expired secrets have been made.
 - If there have been any authentication or authorization errors.
 - When the secret was updated and by whom/what.
 - Any administrative actions and possible user activity on the underlying supporting infrastructure stack.
@@ -88,11 +76,7 @@
 
 - Creation
 - Rotation
-<<<<<<< HEAD
 - Revocation
-=======
-- Deletion
->>>>>>> 470ee8eb
 
 #### 2.6.1 Creation
 
@@ -106,49 +90,36 @@
 
 Secrets should be regularly rotated so that any stolen credentials will only work for a short period of time. This will also reduce the tendency for users to fall bac to bad-habits such as re-using credentials.
 
-<<<<<<< HEAD
 #### 2.6.3 Revocation
-=======
-#### 2.6.3 Deletion
->>>>>>> 470ee8eb
 
 When secrets are no longer required they must be securely revoked in order to restrict access. With certificates such as SSL certificates this also involves certificate revocation.
 
 #### 2.6.4 Lifespan
 
-<<<<<<< HEAD
-Secrets should, where ever possible, always be created to expire after a defined time. This can either be an active expiration by the secret consuming system, or an expiration date set at the secrets management system, forcing supporting processes to be triggered resulting in a rotation of the secret.
-=======
-Secrets should, where ever possible, always be created to expire after a defined time. This can either be an active expxiration by the secret consuming system, or an expiration date set at the secrets managemnet system, forcing supporting processes to be triggered resulting in a rotation of the secret.
->>>>>>> 470ee8eb
-
+Secrets should, where ever possible, always be created to expire after a defined time. This can either be an active expiration by the secret consuming system, or an expiration date set at the secrets management system, forcing supporting processes to be triggered resulting in a rotation of the secret. 
 Policies should be applied by the secrets management solution to ensure credentials are only made available for a limited time that is appropriate for the type of credential.
 
 ### 2.7 Transport Layer Security (TLS) Everywhere
 
 It goes without saying that no secrets should ever be transmitted via plaintext. There is no excuse in this day and age given the ubiquitous adoption of SSL/TLS to not use encryption to protect the secrets in transit.
 
-Furthermore secrets management solutions can be used to effectively provision SSL certificates.
+Furthermore, secrets management solutions can be used to effectively provision SSL certificates.
 
 ### 2.8 Automate Key Rotation
 
-Key rotation is a challenging process when implemented manually, and can lead to mistakes. It is therefor highly recommended to automate the rotation of keys or at least ensure that the process is sufficiently supported by IT.
+Key rotation is a challenging process when implemented manually, and can lead to mistakes. It is therefore better to automate the rotation of keys or at least ensure that the process is sufficiently supported by IT.
 
 ### 2.9 Downtime, Break-glass, Backup and Restore
 
 Consideration must be made for the possibility that a secrets management service could become unavailable. This could be due to various reasons, such as scheduled down-time for maintenance. In that case it could be impossible to retrieve the credentials required to restore the service if they were not previously acquired. This means that possible downtime windows need to be chosen carefully based on earlier metrics and/or audit-logs. You can best give short downtime to the system at a time when its secrets are often not updated and/or retrieved.
 
-<<<<<<< HEAD
 Next, the backup and restore procedures of the system should be regularly tested, and audited for their security. A few requirements regarding backup & restore. Ensure that:
-=======
-Next, the backup and restore procedures of the system should be regularely tested, and audited for their security. A few requirements regarding backup & restore. Ensure that:
->>>>>>> 470ee8eb
 
 - An automated backup procedure is in place and executed periodically; the frequency of the backup/snapshot should be based on the amount of secrets, and their lifecycle;
 - Restore procedures are tested frequently, in order to guarantee that the backups are intact.
 - Backups are encrypted on a secure storage with reduced access rights. The backup location should be monitored for (unauthorized) access and administrative actions.
 
-LAst, should the system become unavailable due to other reasons than normal maintenance, emergency break-glass processes should be implemented to restore the service. Emergency break-glass credentials therefore should be regularly backed up in a secure fashion in a secondary secrets management system, and tested routinely to verify they work.
+Last, should the system become unavailable due to other reasons than normal maintenance, emergency break-glass processes should be implemented to restore the service. Emergency break-glass credentials therefore should be regularly backed up in a secure fashion in a secondary secrets management system, and tested routinely to verify they work.
 
 ### 2.10 Policies
 
@@ -168,28 +139,10 @@
 - What type of secret it is (E.g. AES Key, HMAC key, RSA private key)
 - When it needs to be rotated, if done manually
 
-### 2.11 Metadata: prepare to move the secret
-
-A secret management solution should provide the capability to store at least the following metadata about a secret:
-
-<<<<<<< HEAD
+## 3. Continuous Integration (CI) and Continuous Deployment (CD)
 The process of building, testing and deploying changes generally requires access to many systems. Continuous Integration (CI) and Continuous Deployment (CD) tools typically store secrets themselves for providing configuration to the application or for during deployment. Alternatively, they interact heavily with the secrets management system.
 
 ### 3.1. Hardening your CI/CD pipeline
-=======
-- When it was created/consumed/archived/rotated/deleted
-- By whom it was created (E.g. both the actual producter, as well as the engineer using the production method)
-- By what it was created
-- Who to contact when having trouble with the secret or having questions about it
-- For what the secret is used (E.g. designated intended consumers and purpose of the secret)
-- What tyep of secret it is (E.g. AES Key, HMAC key, RSA private key)
-- When it needs to be rotated, if done manually
-
-## 3. Continuous Integration (CI) and Continuous Deployment (CD)
-The process of integrating features and deploying changes commonly requires secrets to several systems, such as version control.
-
-### 3.1. Build Tools    
->>>>>>> 470ee8eb
 
 Given that the CI/CD tooling heavily consume secrets, it is key that the pipeline cannot be easily hacked 
 
