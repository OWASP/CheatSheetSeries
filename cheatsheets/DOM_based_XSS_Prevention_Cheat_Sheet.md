--- conflicted
+++ resolved
@@ -3,14 +3,9 @@
 ## Introduction
 
 When looking at XSS (Cross-Site Scripting), there are three generally recognized forms of [XSS](https://owasp.org/www-community/attacks/xss/):
-<<<<<<< HEAD
-- [Reflected or Stored](https://owasp.org/www-community/attacks/xss/#stored-and-reflected-xss-attacks)
-- [DOM Based XSS](https://owasp.org/www-community/attacks/DOM_Based_XSS). 
-=======
 
 - [Reflected or Stored](https://owasp.org/www-community/attacks/xss/#stored-and-reflected-xss-attacks)
 - [DOM Based XSS](https://owasp.org/www-community/attacks/DOM_Based_XSS).
->>>>>>> 8654056a
 
 The [XSS Prevention Cheatsheet](Cross_Site_Scripting_Prevention_Cheat_Sheet.md) does an excellent job of addressing Reflected and Stored XSS. This cheatsheet addresses DOM (Document Object Model) based XSS and is an extension (and assumes comprehension of) the [XSS Prevention Cheatsheet](Cross_Site_Scripting_Prevention_Cheat_Sheet.md).
 
@@ -24,11 +19,7 @@
 
 When a browser is rendering HTML and any other associated content like CSS, JavaScript, etc. it identifies various rendering contexts for the different kinds of input and follows different rules for each context. A rendering context is associated with the parsing of HTML tags and their attributes.
 
-<<<<<<< HEAD
-- The HTML parser of the rendering context dictates how data is presented and laid out on the page and can be further broken down into the standard contexts of HTML, HTML attribute, URL, and CSS. 
-=======
 - The HTML parser of the rendering context dictates how data is presented and laid out on the page and can be further broken down into the standard contexts of HTML, HTML attribute, URL, and CSS.
->>>>>>> 8654056a
 - The JavaScript or VBScript parser of an execution context is associated with the parsing and execution of script code. Each parser has distinct and separate semantics in the way they can possibly execute script code which make creating consistent rules for mitigating vulnerabilities in various contexts difficult. The complication is compounded by the differing meanings and treatment of encoded values within each subcontext (HTML, HTML attribute, URL, and CSS) within the execution context.
 
 For the purposes of this article, we refer to the HTML, HTML attribute, URL, and CSS contexts as subcontexts because each of these contexts can be reached and set within a JavaScript execution context.
