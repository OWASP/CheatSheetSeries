# Introduction

This page intends to provide quick basic .NET security tips for developers.

## The .NET Framework

The .NET Framework is Microsoft's principal platform for enterprise development. It is the supporting API for ASP.NET, Windows Desktop applications, Windows Communication Foundation services, SharePoint, Visual Studio Tools for Office and other technologies.

## Updating the Framework

The .NET Framework is kept up-to-date by Microsoft with the Windows Update service. Developers do not normally need to run separate updates to the Framework. Windows Update can be accessed at [Windows Update](http://windowsupdate.microsoft.com/) or from the Windows Update program on a Windows computer.

Individual frameworks can be kept up to date using [NuGet](http://nuget.codeplex.com/wikipage?title=Getting%20Started&referringTitle=Home). As Visual Studio prompts for updates, build it into your lifecycle.

Remember that third-party libraries have to be updated separately and not all of them use NuGet. ELMAH for instance, requires a separate update effort.

## Security Announcements

Receive security notifications by selecting the "Watch" button at the following repositories:

- [.NET Core Security Announcements](https://github.com/dotnet/announcements/issues?q=is%3Aopen+is%3Aissue+label%3ASecurity) 
- [ASP.NET Core & Entity Framework Core Security Announcements](https://github.com/aspnet/Announcements/issues?q=is%3Aopen+is%3Aissue+label%3ASecurity) 

# .NET Framework Guidance

The .NET Framework is the set of APIs that support an advanced type system, data, graphics, network, file handling and most of the rest of what is needed to write enterprise apps in the Microsoft ecosystem. It is a nearly ubiquitous library that is strongly named and versioned at the assembly level.

## Data Access

- Use [Parameterized SQL](https://docs.microsoft.com/en-us/dotnet/api/system.data.sqlclient.sqlcommand.prepare?view=netframework-4.7.2) commands for all data access, without exception.
- Do not use [SqlCommand](http://msdn.microsoft.com/en-us/library/system.data.sqlclient.sqlcommand.aspx) with a string parameter made up of a [concatenated SQL String](https://docs.microsoft.com/en-gb/visualstudio/code-quality/ca2100-review-sql-queries-for-security-vulnerabilities?view=vs-2017).
- Whitelist allowable values coming from the user. Use enums, [TryParse](http://msdn.microsoft.com/en-us/library/f02979c7.aspx) or lookup values to assure that the data coming from the user is as expected.
    - Enums are still vulnerable to unexpected values because .NET only validates a successful cast to the underlying data type, integer by default. [Enum.IsDefined](https://msdn.microsoft.com/en-us/library/system.enum.isdefined) can validate whether the input value is valid within the list of defined constants.
- Apply the principle of least privilege when setting up the Database User in your database of choice. The database user should only be able to access items that make sense for the use case.
- Use of the [Entity Framework](http://msdn.microsoft.com/en-us/data/ef.aspx) is a very effective [SQL injection](https://www.owasp.org/index.php/SQL_Injection) prevention mechanism. **Remember that building your own ad hoc queries in Entity Framework is just as susceptible to SQLi as a plain SQL query**.
- When using SQL Server, prefer [integrated authentication](https://docs.microsoft.com/en-us/sql/connect/odbc/linux-mac/using-integrated-authentication?view=sql-server-2017) over [SQL authentication](https://docs.microsoft.com/en-us/sql/relational-databases/security/choose-an-authentication-mode?view=sql-server-2017#connecting-through-sql-server-authentication).
- Use [Always Encrypted](https://msdn.microsoft.com/en-us/library/mt163865.aspx) where possible for sensitive data (SQL Server 2016 and SQL Azure),

## Encryption

- **Never, ever write your own encryption.**
- Use the [Windows Data Protection API (DPAPI)](http://msdn.microsoft.com/en-us/library/ms995355.aspx) for secure local storage of sensitive data.
- Use a strong hash algorithm.
    - In .NET (both Framework and Core) the strongest hashing algorithm for general hashing requirements is [System.Security.Cryptography.SHA512](http://msdn.microsoft.com/en-us/library/system.security.cryptography.sha512.aspx).
    - In the .NET framework the strongest algorithm for password hashing is PBKDF2, implemented as [System.Security.Cryptography.Rfc2898DeriveBytes](http://msdn.microsoft.com/en-us/library/system.security.cryptography.rfc2898derivebytes(v=vs.110).aspx).
    - In .NET Core the strongest algorithm for password hashing is PBKDF2, implemented as [Microsoft.AspNetCore.Cryptography.KeyDerivation.Pbkdf2](https://docs.microsoft.com/en-us/aspnet/core/security/data-protection/consumer-apis/password-hashing) which has several significant advantages over `Rfc2898DeriveBytes`.
    - When using a hashing function to hash non-unique inputs such as passwords, use a salt value added to the original value before hashing.
- Make sure your application or protocol can easily support a future change of cryptographic algorithms.
- Use [Nuget](https://docs.microsoft.com/en-us/nuget/) to keep all of your packages up to date. Watch the updates on your development setup, and plan updates to your applications accordingly.

## General

- Lock down the config file.
    - Remove all aspects of configuration that are not in use.
    - Encrypt sensitive parts of the `web.config` using `aspnet_regiis -pe` ([command line help](https://docs.microsoft.com/en-us/previous-versions/dotnet/netframework-2.0/k6h9cz8h(v=vs.80))).
- For Click Once applications the .Net Framework should be upgraded to use version `4.6.2` to ensure `TLS 1.1/1.2` support.

# ASP NET Web Forms Guidance

ASP.NET Web Forms is the original browser-based application development API for the .NET framework, and is still the most common enterprise platform for web application development.

- Always use [HTTPS](http://support.microsoft.com/kb/324069).
- Enable [requireSSL](http://msdn.microsoft.com/en-us/library/system.web.configuration.httpcookiessection.requiressl.aspx) on cookies and form elements and [HttpOnly](http://msdn.microsoft.com/en-us/library/system.web.configuration.httpcookiessection.httponlycookies.aspx) on cookies in the web.config.
- Implement [customErrors](https://msdn.microsoft.com/en-us/data/h0hfz6fc(v=vs.110)).
- Make sure [tracing](http://www.iis.net/configreference/system.webserver/tracing) is turned off.
- While viewstate isn't always appropriate for web development, using it can provide CSRF mitigation. To make the ViewState protect against CSRF attacks you need to set the [ViewStateUserKey](http://msdn.microsoft.com/en-us/library/ms972969.aspx#securitybarriers_topic2):

```csharp
protected override OnInit(EventArgs e) {
    base.OnInit(e); 
    ViewStateUserKey = Session.SessionID;
} 
```

If you don't use Viewstate, then look to the default master page of the ASP.NET Web Forms default template for a manual anti-CSRF token using a double-submit cookie.

```csharp
private const string AntiXsrfTokenKey = "__AntiXsrfToken";
private const string AntiXsrfUserNameKey = "__AntiXsrfUserName";
private string _antiXsrfTokenValue;
protected void Page_Init(object sender, EventArgs e)
{
    // The code below helps to protect against XSRF attacks
    var requestCookie = Request.Cookies[AntiXsrfTokenKey];
    Guid requestCookieGuidValue;
    if (requestCookie != null && Guid.TryParse(requestCookie.Value, out requestCookieGuidValue))
    {
       // Use the Anti-XSRF token from the cookie
       _antiXsrfTokenValue = requestCookie.Value;
       Page.ViewStateUserKey = _antiXsrfTokenValue;
    }
    else
    {
       // Generate a new Anti-XSRF token and save to the cookie
       _antiXsrfTokenValue = Guid.NewGuid().ToString("N");
       Page.ViewStateUserKey = _antiXsrfTokenValue;
       var responseCookie = new HttpCookie(AntiXsrfTokenKey)
       {
          HttpOnly = true,
          Value = _antiXsrfTokenValue
       };
       if (FormsAuthentication.RequireSSL && Request.IsSecureConnection)
       {
          responseCookie.Secure = true;
       }
       Response.Cookies.Set(responseCookie);
    }
    Page.PreLoad += master_Page_PreLoad;
}
protected void master_Page_PreLoad(object sender, EventArgs e)
{
    if (!IsPostBack)
    {
       // Set Anti-XSRF token
       ViewState[AntiXsrfTokenKey] = Page.ViewStateUserKey;
       ViewState[AntiXsrfUserNameKey] = Context.User.Identity.Name ?? String.Empty;
    }
    else
    {
       // Validate the Anti-XSRF token

if ((string)ViewState[AntiXsrfTokenKey] != _antiXsrfTokenValue ||
          (string)ViewState[AntiXsrfUserNameKey] != (Context.User.Identity.Name ?? String.Empty))
       {
          throw new InvalidOperationException("Validation of Anti-XSRF token failed.");
       }
    }
}
```

- Consider [HSTS](https://developer.mozilla.org/en-US/docs/Web/HTTP/Headers/Strict-Transport-Security) in IIS. See [here](https://support.microsoft.com/en-us/help/954002/how-to-add-a-custom-http-response-header-to-a-web-site-that-is-hosted) for the procedure.
- This is a recommended `web.config` setup that handles HSTS among other things.

```xml
<?xml version="1.0" encoding="UTF-8"?>
 <configuration>
   <system.web>
     <httpRuntime enableVersionHeader="false"/>
   </system.web>
   <system.webServer>
     <security>
       <requestFiltering removeServerHeader="true" />
     </security>
     <staticContent>
       <clientCache cacheControlCustom="public" 
            cacheControlMode="UseMaxAge"    
            cacheControlMaxAge="1.00:00:00" 
            setEtag="true" />
     </staticContent>
     <httpProtocol>
       <customHeaders>
         <add name="Content-Security-Policy" 
            value="default-src 'none'; style-src 'self'; img-src 'self'; font-src 'self'" />
         <add name="X-Content-Type-Options" value="NOSNIFF" />
         <add name="X-Frame-Options" value="DENY" />
         <add name="X-Permitted-Cross-Domain-Policies" value="master-only"/>
         <add name="X-XSS-Protection" value="1; mode=block"/>
         <remove name="X-Powered-By"/>
       </customHeaders>
     </httpProtocol>
     <rewrite>
       <rules>
         <rule name="Redirect to https">
           <match url="(.*)"/>
           <conditions>
             <add input="{HTTPS}" pattern="Off"/>
             <add input="{REQUEST_METHOD}" pattern="^get$|^head$" />
           </conditions>
           <action type="Redirect" url="https://{HTTP_HOST}/{R:1}" redirectType="Permanent"/>
         </rule>
       </rules>
       <outboundRules>
         <rule name="Add HSTS Header" enabled="true">
           <match serverVariable="RESPONSE_Strict_Transport_Security" pattern=".*" />
           <conditions>
             <add input="{HTTPS}" pattern="on" ignoreCase="true" />
           </conditions>
           <action type="Rewrite" value="max-age=15768000" />
         </rule>
       </outboundRules>
     </rewrite>
   </system.webServer>
 </configuration>
```

- Remove the version header.

```xml
<httpRuntime enableVersionHeader="false" />
```

- Also remove the Server header.

```csharp
HttpContext.Current.Response.Headers.Remove("Server");
```

## HTTP validation and encoding

- Do not disable [validateRequest](http://www.asp.net/whitepapers/request-validation) in the `web.config` or the page setup. This value enables limited XSS protection in ASP.NET and should be left intact as it provides partial prevention of Cross Site Scripting. Complete request validation is recommended in addition to the built in protections.
- The 4.5 version of the .NET Frameworks includes the [AntiXssEncoder](https://docs.microsoft.com/en-us/dotnet/api/system.web.security.antixss.antixssencoder?view=netframework-4.7.2) library, which has a comprehensive input encoding library for the prevention of XSS. Use it.
- Whitelist allowable values anytime user input is accepted.
- Validate the URI format using [Uri.IsWellFormedUriString](http://msdn.microsoft.com/en-us/library/system.uri.iswellformeduristring.aspx).

## Forms authentication

- Use cookies for persistence when possible. `Cookieless` auth will default to [UseDeviceProfile](https://docs.microsoft.com/en-us/dotnet/api/system.web.httpcookiemode?view=netframework-4.7.2).
- Don't trust the URI of the request for persistence of the session or authorization. It can be easily faked.
- Reduce the forms authentication timeout from the default of *20 minutes* to the shortest period appropriate for your application. If [slidingExpiration](https://docs.microsoft.com/en-us/dotnet/api/system.web.security.formsauthentication.slidingexpiration?view=netframework-4.7.2) is used this timeout resets after each request, so active users won't be affected.
-   If HTTPS is not used, [slidingExpiration](https://docs.microsoft.com/en-us/dotnet/api/system.web.security.formsauthentication.slidingexpiration?view=netframework-4.7.2) should be disabled. Consider disabling [slidingExpiration](https://docs.microsoft.com/en-us/dotnet/api/system.web.security.formsauthentication.slidingexpiration?view=netframework-4.7.2) even with HTTPS.
- Always implement proper access controls.
    - Compare user provided username with `User.Identity.Name`.
    - Check roles against `User.Identity.IsInRole`.
- Use the [ASP.NET Membership provider and role provider](https://docs.microsoft.com/en-us/dotnet/framework/wcf/samples/membership-and-role-provider), but review the password storage. The default storage hashes the password with a single iteration of SHA-1 which is rather weak. The ASP.NET MVC4 template uses [ASP.NET Identity](http://www.asp.net/identity/overview/getting-started/introduction-to-aspnet-identity) instead of ASP.NET Membership, and ASP.NET Identity uses PBKDF2 by default which is better. Review the OWASP [Password Storage Cheat Sheet](Password_Storage_Cheat_Sheet.md) for more information.
- Explicitly authorize resource requests.
- Leverage role based authorization using `User.Identity.IsInRole`.

# ASP NET MVC Guidance

ASP.NET MVC (Model–View–Controller) is a contemporary web application framework that uses more standardized HTTP communication than the Web Forms postback model. 

The OWASP Top 10 2017 lists the most prevalent and dangerous threats to web security in the world today and is reviewed every 3 years. 

This section is based on this. Your approach to securing your web application should be to start at the top threat A1 below and work down, this will ensure that any time spent on security will be spent most effectively spent and cover the top threats first and lesser threats afterwards. After covering the top 10 it is generally advisable to assess for other threats or get a professionally completed Penetration Test.

## A1 Injection

### SQL Injection

DO: Using an object relational mapper (ORM) or stored procedures is the most effective way of countering the SQL Injection vulnerability.

DO: Use parameterized queries where a direct sql query must be used.

e.g. In entity frameworks:

```sql
var sql = @"Update [User] SET FirstName = @FirstName WHERE Id = @Id";
context.Database.ExecuteSqlCommand(
    sql,
    new SqlParameter("@FirstName", firstname),
    new SqlParameter("@Id", id));
```

DO NOT: Concatenate strings anywhere in your code and execute them against your database (Known as dynamic sql). 

NB: You can still accidentally do this with ORMs or Stored procedures so check everywhere.

e.g

```sql 
string strQry = "SELECT * FROM Users WHERE UserName='" + txtUser.Text + "' AND Password='" 
                + txtPassword.Text + "'";
EXEC strQry // SQL Injection vulnerability!
```

DO: Practise Least Privilege - Connect to the database using an account with a minimum set of permissions required to do it's job i.e. not the sa account

### OS Injection

Information about OS Injection can be found on this [cheat sheet](OS_Command_Injection_Defense_Cheat_Sheet.md#net).

DO: Use [System.Diagnostics.Process.Start](https://docs.microsoft.com/en-us/dotnet/api/system.diagnostics.process.start?view=netframework-4.7.2) to call underlying OS functions.

e.g

``` csharp
System.Diagnostics.Process process = new System.Diagnostics.Process();
System.Diagnostics.ProcessStartInfo startInfo = new System.Diagnostics.ProcessStartInfo();
startInfo.FileName = "validatedCommand";
startInfo.Arguments = "validatedArg1 validatedArg2 validatedArg3";
process.StartInfo = startInfo;
process.Start();
```

DO: Use whitelist validation on all user supplied input. Input validation prevents improperly formed data from entering an information system. For more information please see the [Input Validation Cheat Sheet](Input_Validation_Cheat_Sheet.md).

e.g Validating user input using [IPAddress.Parse Method](https://docs.microsoft.com/en-us/dotnet/api/system.net.ipaddress.parse?view=netframework-4.8)

``` csharp
//User input
string ipaddress = "127.0.0.1";
 
//check to make sure an ip address was provided    
if (string.IsNullOrEmpty(address))  
{   
	try
	{
		// Create an instance of IPAddress for the specified address string (in 
		// dotted-quad, or colon-hexadecimal notation).
		IPAddress address = IPAddress.Parse(ipAddress);

		// Display the address in standard notation.
		return address.ToString();
	}
	catch(FormatException e)
	{
		//ipaddress is not of type IPaddress
		...
	}
    ...
}
 ```
 
### LDAP injection

Almost any characters can be used in Distinguished Names. However, some must be escaped with the backslash "\" escape character. A table showing which characters that should be escaped for Active Directory can be found at the [Cheat Sheet](https://github.com/OWASP/CheatSheetSeries/blob/master/cheatsheets/LDAP_Injection_Prevention_Cheat_Sheet.md#defense-option-1-escape-all-variables-using-the-right-ldap-encoding-function).

NB: The space character must be escaped only if it is the leading or trailing character in a component name, such as a Common Name. Embedded spaces should not be escaped.

More information can be found here, [LDAP Injection Prevention Cheat Sheet Cheat Sheet](https://github.com/OWASP/CheatSheetSeries/blob/master/cheatsheets/LDAP_Injection_Prevention_Cheat_Sheet.md#defense-option-2-use-frameworks-that-automatically-protect-from-ldap-injection).

## A2 Broken Authentication

DO: Use [ASP.net Core Identity](https://docs.microsoft.com/en-us/aspnet/core/security/authentication/identity?view=aspnetcore-2.2&).
ASP.net Core Identity framework is well configured by default, where it uses secure password hashes and an individual salt. Identity uses the PBKDF2 hashing function for passwords, and they generate a random salt per user.

DO: Set secure password policy

e.g ASP.net Core Identity 

``` csharp
//startup.cs
services.Configure<IdentityOptions>(options =>
{
	// Password settings
	options.Password.RequireDigit = true;
	options.Password.RequiredLength = 8;
	options.Password.RequireNonAlphanumeric = true;
	options.Password.RequireUppercase = true;
	options.Password.RequireLowercase = true;
	options.Password.RequiredUniqueChars = 6;
 
 
	options.Lockout.DefaultLockoutTimeSpan = TimeSpan.FromMinutes(30);
	options.Lockout.MaxFailedAccessAttempts = 3;
 
	options.SignIn.RequireConfirmedEmail = true;
	
	options.User.RequireUniqueEmail = true;
});
```

DO: Set a cookie policy

e.g 

``` csharp
//startup.cs
services.ConfigureApplicationCookie(options =>
{
	options.Cookie.HttpOnly = true;
	options.Cookie.Expiration = TimeSpan.FromHours(1)
	options.SlidingExpiration = true;
});
```

## A3 Sensitive Data Exposure

DO NOT: [Store encrypted passwords](Password_Storage_Cheat_Sheet.md#do-not-limit-the-character-set-and-set-long-max-lengths-for-credentials).

DO: Use a strong hash to store password credentials. For hash refer to [this section](Password_Storage_Cheat_Sheet.md#guidance).

DO: Enforce passwords with a minimum complexity that will survive a dictionary attack i.e. longer passwords that use the full character set (numbers, symbols and letters) to increase the entropy.

DO: Use a strong encryption routine such as AES-512 where personally identifiable data needs to be restored to it's original format. Protect encryption keys more than any other asset, please find [more information of storing encryption keys at rest](Password_Storage_Cheat_Sheet.md#guidance).
Apply the following test: Would you be happy leaving the data on a spreadsheet on a bus for everyone to read. Assume the attacker can get direct access to your database and protect it accordingly. More information can be found [here](Transport_Layer_Protection_Cheat_Sheet.md).

DO: Use TLS 1.2 for your entire site. Get a free certificate [LetsEncrypt.org](https://letsencrypt.org/).

DO NOT: [Allow SSL, this is now obsolete](https://github.com/ssllabs/research/wiki/SSL-and-TLS-Deployment-Best-Practices#22-use-secure-protocols).

DO: Have a strong TLS policy (see [SSL Best Practises](http://www.ssllabs.com/projects/best-practises/)), use TLS 1.2 wherever possible. Then check the configuration using [SSL Test](https://www.ssllabs.com/ssltest/) or [TestSSL](https://testssl.sh/).

DO: Ensure headers are not disclosing information about your application. See [HttpHeaders.cs](https://github.com/johnstaveley/SecurityEssentials/blob/master/SecurityEssentials/Core/HttpHeaders.cs) , [Dionach StripHeaders](https://github.com/Dionach/StripHeaders/), disable via `web.config` or [startup.cs](https://medium.com/bugbountywriteup/security-headers-1c770105940b):

More information on Transport Layer Protection can be found [here](Transport_Layer_Protection_Cheat_Sheet.md).
e.g Web.config

```xml
<system.web>
    <httpRuntime enableVersionHeader="false"/>
</system.web>
<system.webServer>
    <security>
        <requestFiltering removeServerHeader="true" />
    </security>
    <httpProtocol>
        <customHeaders>
            <add name="X-Content-Type-Options" value="nosniff" />
            <add name="X-Frame-Options" value="DENY" />
            <add name="X-Permitted-Cross-Domain-Policies" value="master-only"/>
            <add name="X-XSS-Protection" value="1; mode=block"/>
            <remove name="X-Powered-By"/>
        </customHeaders>
    </httpProtocol>
</system.webServer>    
```

e.g Startup.cs

``` csharp
app.UseHsts(hsts => hsts.MaxAge(365).IncludeSubdomains());
app.UseXContentTypeOptions();
app.UseReferrerPolicy(opts => opts.NoReferrer());
app.UseXXssProtection(options => options.EnabledWithBlockMode());
app.UseXfo(options => options.Deny());

app.UseCsp(opts => opts
 .BlockAllMixedContent()
 .StyleSources(s => s.Self())
 .StyleSources(s => s.UnsafeInline())
 .FontSources(s => s.Self())
 .FormActions(s => s.Self())
 .FrameAncestors(s => s.Self())
 .ImageSources(s => s.Self())
 .ScriptSources(s => s.Self())
 );
```

For more information about headers can be found [here](https://www.owasp.org/index.php/OWASP_Secure_Headers_Project#xpcdp).


## A4 XML External Entities (XXE)

Please refer to the XXE cheat sheet so more detailed information, which can be found [here](XML_External_Entity_Prevention_Cheat_Sheet.md#net).

XXE attacks occur when an XML parse does not properly process user input that contains external entity declaration in the doctype of an XML payload.

Below are the three most common [XML Processing Options](https://docs.microsoft.com/en-us/dotnet/standard/data/xml/xml-processing-options) for .NET.

## A5 Broken Access Control

### Weak Account management

Ensure cookies are sent via httpOnly:

```csharp
CookieHttpOnly = true,
```

Reduce the time period a session can be stolen in by reducing session timeout and removing sliding expiration:

```csharp
ExpireTimeSpan = TimeSpan.FromMinutes(60),
SlidingExpiration = false
```

See [here](https://github.com/johnstaveley/SecurityEssentials/blob/master/SecurityEssentials/App_Start/Startup.Auth.cs) for full startup code snippet

Ensure cookie is sent over https in the production environment. This should be enforced in the config transforms:

```xml
<httpCookies requireSSL="true" xdt:Transform="SetAttributes(requireSSL)"/>
<authentication>
    <forms requireSSL="true" xdt:Transform="SetAttributes(requireSSL)"/>
</authentication>
```

Protect LogOn, Registration and password reset methods against brute force attacks by throttling requests (see code below), consider also using ReCaptcha.

```csharp
[HttpPost]
[AllowAnonymous]
[ValidateAntiForgeryToken]
[AllowXRequestsEveryXSecondsAttribute(Name = "LogOn", 
Message = "You have performed this action more than {x} times in the last {n} seconds.", 
Requests = 3, Seconds = 60)]
public async Task<ActionResult> LogOn(LogOnViewModel model, string returnUrl)
```

DO NOT: Roll your own authentication or session management, use the one provided by .Net

DO NOT: Tell someone if the account exists on LogOn, Registration or Password reset. Say something like 'Either the username or password was incorrect', or 'If this account exists then a reset token will be sent to the registered email address'. This protects against account enumeration. 

The feedback to the user should be identical whether or not the account exists, both in terms of content and behaviour: e.g. if the response takes 50% longer when the account is real then membership information can be guessed and tested.

### Missing function-level access control

DO: Authorize users on all externally facing endpoints. The .NET framework has many ways to authorize a user, use them at method level:

```csharp
[Authorize(Roles = "Admin")]
[HttpGet]
public ActionResult Index(int page = 1)
```

or better yet, at controller level:

```csharp
[Authorize]
public class UserController
```

You can also check roles in code using identity features in .net: `System.Web.Security.Roles.IsUserInRole(userName, roleName)`

### Insecure Direct object references

When you have a resource (object) which can be accessed by a reference (in the sample below this is the `id`) then you need to ensure that the user is intended to be there

```csharp
// Insecure
public ActionResult Edit(int id)
{
  var user = _context.Users.FirstOrDefault(e => e.Id == id);
  return View("Details", new UserViewModel(user);
}

// Secure
public ActionResult Edit(int id)
{
  var user = _context.Users.FirstOrDefault(e => e.Id == id);
  // Establish user has right to edit the details
  if (user.Id != _userIdentity.GetUserId())
  {
        HandleErrorInfo error = new HandleErrorInfo(
            new Exception("INFO: You do not have permission to edit these details"));
        return View("Error", error);
  }
  return View("Edit", new UserViewModel(user);
}
```

## A6 Security Misconfiguration

### Debug and Stack Trace

Ensure debug and trace are off in production. This can be enforced using web.config transforms:

```xml
<compilation xdt:Transform="RemoveAttributes(debug)" />
<trace enabled="false" xdt:Transform="Replace"/>
```

DO NOT: Use default passwords

DO: (When using TLS) Redirect a request made over Http to https:

e.g Global.asax.cs

```csharp
protected void Application_BeginRequest()
{
    #if !DEBUG
    // SECURE: Ensure any request is returned over SSL/TLS in production
    if (!Request.IsLocal && !Context.Request.IsSecureConnection) {
        var redirect = Context.Request.Url.ToString()
                        .ToLower(CultureInfo.CurrentCulture)
                        .Replace("http:", "https:");
        Response.Redirect(redirect);
    }
    #endif
}
```

e.g Startup.cs in the Configure()

<<<<<<< HEAD
``` csharp
  app.UseHttpsRedirection();
=======
DO NOT: Store encrypted passwords.

DO: Use a strong hash to store password credentials. Use Argon2, PBKDF2, BCrypt or SCrypt with at least 8000 iterations and a strong key.

DO: Enforce passwords with a minimum complexity that will survive a dictionary attack i.e. longer passwords that use the full character set (numbers, symbols and letters) to increase the entropy.

DO: Use a strong encryption routine such as AES-256 where personally identifiable data needs to be restored to it's original format. Do not encrypt passwords. Protect encryption keys more than any other asset. Apply the following test: Would you be happy leaving the data on a spreadsheet on a bus for everyone to read. Assume the attacker can get direct access to your database and protect it accordingly.

DO: Use TLS 1.2 for your entire site. Get a free certificate [LetsEncrypt.org](https://letsencrypt.org/).

DO NOT: [Allow SSL, this is now obsolete](https://github.com/ssllabs/research/wiki/SSL-and-TLS-Deployment-Best-Practices#22-use-secure-protocols).

DO: Have a strong TLS policy (see [SSL Best Practises](http://www.ssllabs.com/projects/best-practises/)), use TLS 1.2 wherever possible. Then check the configuration using [SSL Test](https://www.ssllabs.com/ssltest/) or [TestSSL](https://testssl.sh/).

DO: Ensure headers are not disclosing information about your application. See [HttpHeaders.cs](https://github.com/johnstaveley/SecurityEssentials/blob/master/SecurityEssentials/Core/HttpHeaders.cs) , [Dionach StripHeaders](https://github.com/Dionach/StripHeaders/) or disable via `web.config`:

```xml
<system.web>
    <httpRuntime enableVersionHeader="false"/>
</system.web>
<system.webServer>
    <security>
        <requestFiltering removeServerHeader="true" />
    </security>
    <httpProtocol>
        <customHeaders>
            <add name="X-Content-Type-Options" value="nosniff" />
            <add name="X-Frame-Options" value="DENY" />
            <add name="X-Permitted-Cross-Domain-Policies" value="master-only"/>
            <add name="X-XSS-Protection" value="1; mode=block"/>
            <remove name="X-Powered-By"/>
        </customHeaders>
    </httpProtocol>
</system.webServer>    
```

## A7 Missing function-level access control

DO: Authorize users on all externally facing endpoints. The .NET framework has many ways to authorize a user, use them at method level:

```csharp
[Authorize(Roles = "Admin")]
[HttpGet]
public ActionResult Index(int page = 1)
```

or better yet, at controller level:

```csharp
[Authorize]
public class UserController
>>>>>>> 9f136994
```

### Cross-site request forgery

DO: Send the anti-forgery token with every POST/PUT request:

```csharp
using (Html.BeginForm("LogOff", "Account", FormMethod.Post, new { id = "logoutForm", 
                        @class = "pull-right" }))
{
    @Html.AntiForgeryToken()
    <ul class="nav nav-pills">
        <li role="presentation">
        Logged on as @User.Identity.Name
        </li>
        <li role="presentation">
        <a href="javascript:document.getElementById('logoutForm').submit()">Log off</a>
        </li>
    </ul>
}
```

Then validate it at the method or preferably the controller level:

```csharp
[HttpPost]
[ValidateAntiForgeryToken]
public ActionResult LogOff()
```

Make sure the tokens are removed completely for invalidation on logout.

```csharp
/// <summary>
/// SECURE: Remove any remaining cookies including Anti-CSRF cookie
/// </summary>
public void RemoveAntiForgeryCookie(Controller controller)
{
    string[] allCookies = controller.Request.Cookies.AllKeys;
    foreach (string cookie in allCookies)
    {
        if (controller.Response.Cookies[cookie] != null && 
            cookie == "__RequestVerificationToken")
        {
            controller.Response.Cookies[cookie].Expires = DateTime.Now.AddDays(-1);
        }
    }
}
```

NB: You will need to attach the anti-forgery token to Ajax requests.

After .NET Core 2.0 it is possible to automatically generate and verify the antiforgery token. Forms must have the requisite helper as seen here:

```html
<form action="RelevantAction" >
@Html.AntiForgeryToken()
</form>
```

And then add the `[AutoValidateAntiforgeryToken]` attribute to the action result.

## A7 Cross-Site Scripting (XSS)

DO NOT: Trust any data the user sends you, prefer white lists (always safe) over black lists

You get encoding of all HTML content with MVC3, to properly encode all content whether HTML, javascript, CSS, LDAP etc use the Microsoft AntiXSS library:

`Install-Package AntiXSS`

Then set in config:

```xml
<system.web>
<httpRuntime targetFramework="4.5" 
enableVersionHeader="false" 
encoderType="Microsoft.Security.Application.AntiXssEncoder, AntiXssLibrary" 
maxRequestLength="4096" />
```

DO NOT: Use the `[AllowHTML]` attribute or helper class `@Html.Raw` unless you really know that the content you are writing to the browser is safe and has been escaped properly.

DO: Enable a [Content Security Policy](Content_Security_Policy_Cheat_Sheet.md#context), this will prevent your pages from accessing assets it should not be able to access (e.g. a malicious script):

```xml
<system.webServer>
    <httpProtocol>
        <customHeaders>
            <add name="Content-Security-Policy" 
                value="default-src 'none'; style-src 'self'; img-src 'self'; 
                font-src 'self'; script-src 'self'" />
```

## A8 Insecure Deserialization

Information about Insecure Deserialization can be found on this [cheat sheet](Deserialization_Cheat_Sheet.md#net-csharp).

DO NOT: Accept Serialized Objects from Untrusted Sources

DO: Validate User Input
Malicious users are able to use objects like cookies to insert malicious information to change user roles. In some cases, hackers are able to elevate their privileges to administrator rights by using a pre-existing or cached password hash from a previous session. 

DO: Prevent Deserialization of Domain Objects

DO: Run the Deserialization Code with Limited Access Permissions
If a desterilized hostile object tries to initiate a system processes or access a resource within the server or the host’s OS, it will be denied access and a permission flag will be raised so that a system administrator is made aware of any anomalous activity on the server. 

More information can be found here: [Deserialization Cheat Sheet](https://github.com/OWASP/CheatSheetSeries/blob/master/cheatsheets/Deserialization_Cheat_Sheet.md#net-csharp)

## A9 Using Components with Known Vulnerabilities

DO: Keep the .Net framework updated with the latest patches

DO: Keep your [NuGet](https://docs.microsoft.com/en-us/nuget/) packages up to date, many will contain their own vulnerabilities.

DO: Run the [OWASP Dependency Checker](Vulnerable_Dependency_Management_Cheat_Sheet.md) against your application as part of your build process and act on any high level vulnerabilities.

## A10 Insufficient Logging & Monitoring

DO: Ensure all login, access control failures and server-side input validation failures can be logged with sufficient user context to identify suspicious or malicious accounts.

DO: Establish effective monitoring and alerting so suspicious activities are detected and responded to in a timely fashion.

DO NOT: Log generic error messages such as: ```csharp Log.Error("Error was thrown");``` rather log the stack trace, error message and user Id who caused the error.

DO NOT: Log sesnsitive data such as user's passwords.

### Logging

What Logs to Collect and more information about Logging can be found on this [cheat sheet](Logging_Cheat_Sheet.md).

.NET Core come with a LoggerFactory, which is in Microsoft.Extensions.Logging. More information about ILogger can be found [here](https://docs.microsoft.com/en-us/dotnet/api/microsoft.extensions.logging.ilogger).

How to log all errors from the `Startup.cs`, so that anytime an error is thrown it will be logged.

``` csharp
public void Configure(IApplicationBuilder app, IHostingEnvironment env)
{
	if (env.IsDevelopment())
	{
		_isDevelopment = true;
		app.UseDeveloperExceptionPage();
	}
	
	//Log all errors in the application
	app.UseExceptionHandler(errorApp =>
	{
		errorApp.Run(async context =>
		{
		    var errorFeature = context.Features.Get<IExceptionHandlerFeature>();
		    var exception = errorFeature.Error;
		    
		    Log.Error(String.Format("Stacktrace of error: {0}",exception.StackTrace.ToString()));
		});
	});

        app.UseAuthentication();
            app.UseMvc();
        }
}
```

e.g Injecting into the class constructor, which makes writing unit test simpler. It is recommended if instances of the class will be created using dependency injection (e.g. MVC controllers).  The belwo exaple shows logging of all unsucessful log in attempts.

``` csharp
public class AccountsController : Controller
{
        private ILogger _Logger;

        public AccountsController( ILogger logger)
        {
            _Logger = logger;
        }

	[HttpPost]
        [AllowAnonymous]
        [ValidateAntiForgeryToken]
        public async Task<IActionResult> Login(LoginViewModel model)
        {
            if (ModelState.IsValid)
            {
                var result = await _signInManager.PasswordSignInAsync(model.Email, model.Password, model.RememberMe, lockoutOnFailure: false);
                if (result.Succeeded)
                {
			//Log all successful log in attempts
			Log.Information(String.Format("User: {0}, Successfully Logged in", model.Email));
			//Code for successful login
		}
		else
		{
			//Log all incorrect log in attempts
			Log.Information(String.Format("User: {0}, Incorrect Password", model.Email));
		}
	}
	
	...
```

Logging levels for ILogger are listed below, in order of high to low importance:

### Monitoring

Monitoring allow us to validate the performance and health of a running system through key performance indicators.

In .NET a great option to add monitoring capabilities is [Application Insights](https://docs.microsoft.com/en-us/azure/application-insights/app-insights-asp-net-core). 

More information about Logging and Monitoring can be found [here](https://microsoft.github.io/code-with-engineering-playbook/Engineering/DevOpsLoggingDetailsCSharp.html).

# OWASP 2013

Below is vulnerability not discussed in OWASP 2017

## A10 Unvalidated redirects and forwards

A protection against this was introduced in Mvc 3 template. Here is the code:

```csharp
public async Task<ActionResult> LogOn(LogOnViewModel model, string returnUrl)
{
    if (ModelState.IsValid)
    {
        var logonResult = await _userManager.TryLogOnAsync(model.UserName, model.Password);
        if (logonResult.Success)
        {
            await _userManager.LogOnAsync(logonResult.UserName, model.RememberMe);  
            return RedirectToLocal(returnUrl);
...
```

```csharp
private ActionResult RedirectToLocal(string returnUrl)
{
    if (Url.IsLocalUrl(returnUrl))
    {
        return Redirect(returnUrl);
    }
    else
    {
        return RedirectToAction("Landing", "Account");
    }
}
```

Other advice:

- Protect against Clickjacking and man in the middle attack from capturing an initial Non-TLS request, set the `X-Frame-Options` and `Strict-Transport-Security` (HSTS) headers. Full details [here](https://github.com/johnstaveley/SecurityEssentials/blob/master/SecurityEssentials/Core/HttpHeaders.cs)
- Protect against a man in the middle attack for a user who has never been to your site before. Register for [HSTS preload](https://hstspreload.org/)
- Maintain security testing and analysis on Web API services. They are hidden inside MEV sites, and are public parts of a site that will be found by an attacker. All of the MVC guidance and much of the WCF guidance applies to the Web API.

More information:

For more information on all of the above and code samples incorporated into a sample MVC5 application with an enhanced security baseline go to [Security Essentials Baseline project](http://github.com/johnstaveley/SecurityEssentials/)

# XAML Guidance

- Work within the constraints of Internet Zone security for your application.
- Use ClickOnce deployment. For enhanced permissions, use permission elevation at runtime or trusted application deployment at install time.

# Windows Forms Guidance

- Use partial trust when possible. Partially trusted Windows applications reduce the attack surface of an application. Manage a list of what permissions your app must use, and what it may use, and then make the request for those permissions declaratively at run time.
- Use ClickOnce deployment. For enhanced permissions, use permission elevation at runtime or trusted application deployment at install time.

## WCF Guidance

- Keep in mind that the only safe way to pass a request in RESTful services is via `HTTP POST`, with `TLS enabled`. GETs are visible in the `querystring`, and a lack of TLS means the body can be intercepted.
- Avoid [BasicHttpBinding](https://docs.microsoft.com/en-us/dotnet/api/system.servicemodel.basichttpbinding?view=netframework-4.7.2). It has no default security configuration. Use [WSHttpBinding](https://docs.microsoft.com/en-us/dotnet/api/system.servicemodel.wshttpbinding?view=netframework-4.7.2) instead.
- Use at least two security modes for your binding. Message security includes security provisions in the headers. Transport security means use of SSL. [TransportWithMessageCredential](https://docs.microsoft.com/en-us/dotnet/framework/wcf/samples/ws-transport-with-message-credential) combines the two.
- Test your WCF implementation with a fuzzer like the [ZAP](https://www.owasp.org/index.php/OWASP_Zed_Attack_Proxy_Project).

# Authors and Primary Editors

Bill Sempf - bill.sempf@owasp.org

Troy Hunt - troyhunt@hotmail.com

Jeremy Long - jeremy.long@owasp.org

Shane Murnion

John Staveley

Steve Bamelis

Xander Sherry

Sam Ferree<|MERGE_RESOLUTION|>--- conflicted
+++ resolved
@@ -554,62 +554,8 @@
 
 e.g Startup.cs in the Configure()
 
-<<<<<<< HEAD
 ``` csharp
   app.UseHttpsRedirection();
-=======
-DO NOT: Store encrypted passwords.
-
-DO: Use a strong hash to store password credentials. Use Argon2, PBKDF2, BCrypt or SCrypt with at least 8000 iterations and a strong key.
-
-DO: Enforce passwords with a minimum complexity that will survive a dictionary attack i.e. longer passwords that use the full character set (numbers, symbols and letters) to increase the entropy.
-
-DO: Use a strong encryption routine such as AES-256 where personally identifiable data needs to be restored to it's original format. Do not encrypt passwords. Protect encryption keys more than any other asset. Apply the following test: Would you be happy leaving the data on a spreadsheet on a bus for everyone to read. Assume the attacker can get direct access to your database and protect it accordingly.
-
-DO: Use TLS 1.2 for your entire site. Get a free certificate [LetsEncrypt.org](https://letsencrypt.org/).
-
-DO NOT: [Allow SSL, this is now obsolete](https://github.com/ssllabs/research/wiki/SSL-and-TLS-Deployment-Best-Practices#22-use-secure-protocols).
-
-DO: Have a strong TLS policy (see [SSL Best Practises](http://www.ssllabs.com/projects/best-practises/)), use TLS 1.2 wherever possible. Then check the configuration using [SSL Test](https://www.ssllabs.com/ssltest/) or [TestSSL](https://testssl.sh/).
-
-DO: Ensure headers are not disclosing information about your application. See [HttpHeaders.cs](https://github.com/johnstaveley/SecurityEssentials/blob/master/SecurityEssentials/Core/HttpHeaders.cs) , [Dionach StripHeaders](https://github.com/Dionach/StripHeaders/) or disable via `web.config`:
-
-```xml
-<system.web>
-    <httpRuntime enableVersionHeader="false"/>
-</system.web>
-<system.webServer>
-    <security>
-        <requestFiltering removeServerHeader="true" />
-    </security>
-    <httpProtocol>
-        <customHeaders>
-            <add name="X-Content-Type-Options" value="nosniff" />
-            <add name="X-Frame-Options" value="DENY" />
-            <add name="X-Permitted-Cross-Domain-Policies" value="master-only"/>
-            <add name="X-XSS-Protection" value="1; mode=block"/>
-            <remove name="X-Powered-By"/>
-        </customHeaders>
-    </httpProtocol>
-</system.webServer>    
-```
-
-## A7 Missing function-level access control
-
-DO: Authorize users on all externally facing endpoints. The .NET framework has many ways to authorize a user, use them at method level:
-
-```csharp
-[Authorize(Roles = "Admin")]
-[HttpGet]
-public ActionResult Index(int page = 1)
-```
-
-or better yet, at controller level:
-
-```csharp
-[Authorize]
-public class UserController
->>>>>>> 9f136994
 ```
 
 ### Cross-site request forgery
