--- conflicted
+++ resolved
@@ -26,25 +26,11 @@
 A key concern when using passwords for authentication is password strength. A "strong" password policy makes it difficult or even improbable for one to guess the password through either manual or automated means. The following characteristics define a strong password:
 
 - Password Length
-<<<<<<< HEAD
   - **Minimum** length of the passwords should be **enforced** by the application. Passwords **shorter than 8 characters** are considered to be weak ([NIST SP800-63B](https://pages.nist.gov/800-63-3/sp800-63b.html)).
-  - **Maximum** password length should not be set **too low**, as it will prevent users from creating passphrases. Typical maximum length is 128 characters. It is important to set a maximum password length to prevent [long password Denial of Service attacks](https://www.acunetix.com/vulnerabilities/web/long-password-denial-of-service/).
-  - Some password hashes such as Bcrypt truncate the input, so a shorter maximum length may be required, as discussed in the [Password Storage Cheat Sheet](Password_Storage_Cheat_Sheet.md#maximum-password-lengths).
-
-  > When selecting a maximum password length, consider whether the hashing algorithm to be used has any limitations because some [have a maximum password length](https://security.stackexchange.com/questions/39849/does-bcrypt-have-a-maximum-password-length/39851#39851).
-
-- Do not truncate passwords. Make sure that every character the user types in is actually included in the password.
-=======
-    - **Minimum** length of the passwords should be **enforced** by the application. Passwords **shorter than 8 characters** are considered to be weak ([NIST SP800-63B](https://pages.nist.gov/800-63-3/sp800-63b.html)).
-    - **Maximum** password length should not be set **too low**, as it will prevent users from creating passphrases. A common maximum length is 64 characters due to limitations in certain hashing algorithms, as discussed in the [Password Storage Cheat Sheet](Password_Storage_Cheat_Sheet.md#maximum-password-lengths). It is important to set a maximum password length to prevent [long password Denial of Service attacks](https://www.acunetix.com/vulnerabilities/web/long-password-denial-of-service/).
-
+  - **Maximum** password length should not be set **too low**, as it will prevent users from creating passphrases. A common maximum length is 64 characters due to limitations in certain hashing algorithms, as discussed in the [Password Storage Cheat Sheet](Password_Storage_Cheat_Sheet.md#maximum-password-lengths). It is important to set a maximum password length to prevent [long password Denial of Service attacks](https://www.acunetix.com/vulnerabilities/web/long-password-denial-of-service/).
 - Do not silently truncate passwords. The [Password Storage Cheat Sheet](Password_Storage_Cheat_Sheet.md#maximum-password-lengths) provides further guidance on how to handle passwords that are longer than the maximum length.
->>>>>>> 930822c2
-
 - Allow usage of **all** characters including unicode and whitespace. There should be no password composition rules limiting the type of characters permitted.
-
 - Ensure credential rotation when a password leak, or at the time of compromise identification.
-
 - Include password strength meter to help users create a more complex password and block common and previously breached passwords
   - [zxcvbn library](https://github.com/dropbox/zxcvbn) can be used for this purpose. (Note that this library is no longer maintained)
   - [Pwned Passwords](https://haveibeenpwned.com/Passwords) is a service where passwords can be checked against previously breached passwords. You can host it yourself or use [API](https://haveibeenpwned.com/API/v2#PwnedPasswords).
